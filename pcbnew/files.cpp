/*
 * This program source code file is part of KiCad, a free EDA CAD application.
 *
 * Copyright (C) 2004-2010 Jean-Pierre Charras, jean-pierre.charras@gpisa-lab.inpg.fr
 * Copyright (C) 2011 Wayne Stambaugh <stambaughw@verizon.net>
 * Copyright (C) 2010 KiCad Developers, see change_log.txt for contributors.
 *
 * This program is free software; you can redistribute it and/or
 * modify it under the terms of the GNU General Public License
 * as published by the Free Software Foundation; either version 2
 * of the License, or (at your option) any later version.
 *
 * This program is distributed in the hope that it will be useful,
 * but WITHOUT ANY WARRANTY; without even the implied warranty of
 * MERCHANTABILITY or FITNESS FOR A PARTICULAR PURPOSE.  See the
 * GNU General Public License for more details.
 *
 * You should have received a copy of the GNU General Public License
 * along with this program; if not, you may find one here:
 * http://www.gnu.org/licenses/old-licenses/gpl-2.0.html
 * or you may search the http://www.gnu.org website for the version 2 license,
 * or you may write to the Free Software Foundation, Inc.,
 * 51 Franklin Street, Fifth Floor, Boston, MA  02110-1301, USA
 */

/**
 * @file pcbnew/files.cpp
 * @brief Read and write board files.
 */

#include "fctsys.h"
#include "class_drawpanel.h"
#include "confirm.h"
#include "kicad_string.h"
#include "gestfich.h"
#include "wxPcbStruct.h"
#include "macros.h"
#include "pcbcommon.h"
#include "3d_viewer.h"
#include "richio.h"
#include "filter_reader.h"
#include "appl_wxstruct.h"

#include "pcbnew.h"
#include "protos.h"
#include "pcbnew_id.h"
#include "io_mgr.h"

#include "class_board.h"
#include "build_version.h"      // BOARD_FILE_VERSION


static const wxString pcbBackupFileExtension(  wxT( "000" ) );
static wxString saveFileName( wxT( "$savepcb" ) );


void PCB_EDIT_FRAME::OnFileHistory( wxCommandEvent& event )
{
    wxString fn;

    fn = GetFileFromHistory( event.GetId(), _( "Printed circuit board" ) );

    if( fn != wxEmptyString )
    {
        m_canvas->EndMouseCapture( ID_NO_TOOL_SELECTED, m_canvas->GetDefaultCursor() );
        ::wxSetWorkingDirectory( ::wxPathOnly( fn ) );
        LoadOnePcbFile( fn );
    }
}


void PCB_EDIT_FRAME::Files_io( wxCommandEvent& event )
{
    int        id = event.GetId();
    wxString   msg;

    // If an edition is in progress, stop it.
    // For something else than save, get rid of current tool.
    if( id == ID_SAVE_BOARD )
        m_canvas->EndMouseCapture( -1, m_canvas->GetDefaultCursor() );
    else
        m_canvas->EndMouseCapture( ID_NO_TOOL_SELECTED, m_canvas->GetDefaultCursor() );

    switch( id )
    {
    case ID_LOAD_FILE:
        LoadOnePcbFile( GetScreen()->GetFileName(), false, true );
        break;

    case ID_MENU_READ_LAST_SAVED_VERSION_BOARD:
    case ID_MENU_RECOVER_BOARD:
    {
        wxFileName fn;

        if( id == ID_MENU_RECOVER_BOARD )
        {
            fn = wxFileName( wxEmptyString, saveFileName, PcbFileExtension );
        }
        else
        {
            fn = GetScreen()->GetFileName();
            fn.SetExt( pcbBackupFileExtension );
        }

        if( !fn.FileExists() )
        {
            msg = _( "Recovery file " ) + fn.GetFullPath() + _( " not found." );
            DisplayInfoMessage( this, msg );
            break;
        }
        else
        {
            msg = _( "OK to load recovery file " ) + fn.GetFullPath();

            if( !IsOK( this, msg ) )
                break;
        }

        LoadOnePcbFile( fn.GetFullPath(), false );
        fn.SetExt( PcbFileExtension );
        GetScreen()->SetFileName( fn.GetFullPath() );
        UpdateTitle();
        break;
    }

    case ID_APPEND_FILE:
        LoadOnePcbFile( wxEmptyString, true );
        break;

    case ID_NEW_BOARD:
        Clear_Pcb( true );
        GetScreen()->GetFileName().Printf( wxT( "%s%cnoname%s" ),
                                           GetChars( wxGetCwd() ), DIR_SEP,
                                           GetChars( PcbFileExtension ) );
        UpdateTitle();
        ReCreateLayerBox( NULL );
        break;

    case ID_SAVE_BOARD:
        SavePcbFile( GetScreen()->GetFileName() );
        break;

    case ID_SAVE_BOARD_AS:
        SavePcbFile( wxEmptyString );
        break;

    default:
        DisplayError( this, wxT( "File_io Internal Error" ) ); break;
    }
}


bool PCB_EDIT_FRAME::LoadOnePcbFile( const wxString& aFileName, bool aAppend,
                                     bool aForceFileDialog )
{
    wxString msg;

    if( GetScreen()->IsModify() && !aAppend )
    {
        if( !IsOK( this, _( "The current board has been modified.  Do you wish to discard \
the changes?" ) ) )
            return false;
    }

    if( aAppend )
    {
        GetScreen()->SetFileName( wxEmptyString );
        OnModify();
        GetBoard()->m_Status_Pcb = 0;
    }

    wxFileName fileName = aFileName;

    if( !fileName.IsOk() || !fileName.FileExists() || aForceFileDialog )
    {
        wxString name;
        wxString path = wxGetCwd();

        if( aForceFileDialog && fileName.FileExists() )
        {
            path = fileName.GetPath();
            name = fileName.GetFullName();
        }

        wxFileDialog dlg( this, _( "Open Board File" ), path, name, PcbFileWildcard,
                          wxFD_OPEN | wxFD_FILE_MUST_EXIST );

        if( dlg.ShowModal() == wxID_CANCEL )
            return false;

        fileName = dlg.GetPath();

        if( !fileName.HasExt() )
            fileName.SetExt( PcbFileExtension );
    }

    if( !aAppend )
        Clear_Pcb( false );     // pass false since we prompted above for a modified board

    CheckForAutoSaveFile( fileName, pcbBackupFileExtension );

    GetScreen()->SetFileName( fileName.GetFullPath() );

#if !defined(USE_NEW_PCBNEW_LOAD)

    // Start read PCB file
    FILE* source = wxFopen( GetScreen()->GetFileName(), wxT( "rt" ) );

    if( source == NULL )
    {
        msg.Printf( _( "File <%s> not found" ), GetChars( GetScreen()->GetFileName() ) );
        DisplayError( this, msg );
        return false;
    }

    FILE_LINE_READER fileReader( source, GetScreen()->GetFileName() );

    FILTER_READER reader( fileReader );

    /* Read header and TEST if it is a PCB file format */
    reader.ReadLine();

    if( strncmp( reader.Line(), "PCBNEW-BOARD", 12 ) != 0 )
    {
        DisplayError( this, wxT( "Unknown file type" ) );
        return false;
    }

    int ver;
    sscanf( reader.Line() , "PCBNEW-BOARD Version %d date", &ver );

    if ( ver > BOARD_FILE_VERSION )
    {
        DisplayInfoMessage( this, _( "This file was created by a more recent \
version of Pcbnew and may not load correctly. Please consider updating!" ) );
    }
    else if ( ver < BOARD_FILE_VERSION )
    {
        DisplayInfoMessage( this, _( "This file was created by an older \
version of Pcbnew. It will be stored in the new file format when you save \
this file again." ) );
    }

    // Reload the corresponding configuration file:
    wxSetWorkingDirectory( wxPathOnly( GetScreen()->GetFileName() ) );

    if( aAppend )
    {
        ReadPcbFile( &reader, true );
    }
    else
    {
        // Update the option toolbar
        m_DisplayPcbTrackFill = DisplayOpt.DisplayPcbTrackFill;
        m_DisplayModText = DisplayOpt.DisplayModText;
        m_DisplayModEdge = DisplayOpt.DisplayModEdge;
        m_DisplayPadFill = DisplayOpt.DisplayPadFill;
        m_DisplayViaFill = DisplayOpt.DisplayViaFill;

        ReadPcbFile( &reader, false );
        LoadProjectSettings( GetScreen()->GetFileName() );
    }

#else

    if( !aAppend )
    {
        // Update the option toolbar
        m_DisplayPcbTrackFill = DisplayOpt.DisplayPcbTrackFill;
        m_DisplayModText = DisplayOpt.DisplayModText;
        m_DisplayModEdge = DisplayOpt.DisplayModEdge;
        m_DisplayPadFill = DisplayOpt.DisplayPadFill;
        m_DisplayViaFill = DisplayOpt.DisplayViaFill;
    }
    else
    {
        GetBoard()->m_NetClasses.Clear();
    }

    BOARD* loadedBoard = 0;   // it will be set to non-NULL if loadedOK

    try
    {
        // load or append either:
        loadedBoard = IO_MGR::Load( IO_MGR::KICAD, GetScreen()->GetFileName(),
                            aAppend ? GetBoard() : NULL,
                            NULL );

        if( !aAppend )
        {
            if( loadedBoard->GetFileFormatVersionAtLoad() < BOARD_FILE_VERSION )
            {
                DisplayInfoMessage( this, _( "This file was created by an older \
version of Pcbnew. It will be stored in the new file format when you save \
this file again." ) );
            }

            SetBoard( loadedBoard );
        }
    }
    catch( IO_ERROR ioe )
    {
<<<<<<< HEAD
        wxString msg = wxString::Format(  _( "Error loading board.\n%s" ),
                            ioe.errorText.GetData() );

=======
        wxString msg = wxString::Format( _( "Error loading board.\n%s" ),
                                         ioe.errorText.GetData() );
>>>>>>> 152b8d91
        wxMessageBox( msg, _( "Open Board File" ), wxOK | wxICON_ERROR );
    }

    if( !aAppend )
    {
        LoadProjectSettings( GetScreen()->GetFileName() );
    }

    if( loadedBoard )
    {
        // we should not ask PLUGINs to do these items:
        loadedBoard->BuildListOfNets();
        loadedBoard->SynchronizeNetsAndNetClasses();

        SetStatusText( wxEmptyString );
        BestZoom();
    }

#endif

    GetScreen()->ClrModify();

    /* If append option: change the initial board name to <oldname>-append.brd */
    if( aAppend )
    {
        wxString new_filename = GetScreen()->GetFileName().BeforeLast( '.' );

        if ( ! new_filename.EndsWith( wxT( "-append" ) ) )
            new_filename += wxT( "-append" );

        new_filename += wxT( "." ) + PcbFileExtension;

        OnModify();
        GetScreen()->SetFileName( new_filename );
    }

    GetScreen()->GetFileName().Replace( WIN_STRING_DIR_SEP, UNIX_STRING_DIR_SEP );

    UpdateTitle();
    UpdateFileHistory( GetScreen()->GetFileName() );

    /* Rebuild the new pad list (for drc and ratsnet control ...) */
    GetBoard()->m_Status_Pcb = 0;

    /* Reset the items visibility flag when loading a new config
     *  Because it could creates SERIOUS mistakes for the user,
     * if board items are not visible after loading a board...
     * Grid and ratsnest can be left to their previous state
     */
    bool showGrid = IsElementVisible( GRID_VISIBLE );
    bool showRats = IsElementVisible( RATSNEST_VISIBLE );
    SetVisibleAlls();
    SetElementVisibility( GRID_VISIBLE, showGrid );
    SetElementVisibility( RATSNEST_VISIBLE, showRats );

    // Update info shown by the horizontal toolbars
    GetBoard()->SetCurrentNetClass( NETCLASS::Default );
    ReFillLayerWidget();

    ReCreateLayerBox( NULL );
    syncLayerWidget();

    updateTraceWidthSelectBox();
    updateViaSizeSelectBox();

    // Display the loaded board:
    Zoom_Automatique( false );

    // Compile ratsnest and displays net info
    wxBusyCursor dummy;    // Displays an Hourglass while building connectivity
    Compile_Ratsnest( NULL, true );
    GetBoard()->DisplayInfo( this );

    // Refresh the 3D view, if any
    if( m_Draw3DFrame )
        m_Draw3DFrame->NewDisplay();

#if 0 && defined(DEBUG)
    // note this freezes up Pcbnew when run under the KiCad project
    // manager.  runs fine from command prompt.  This is because the KiCad
    // project manager redirects stdout of the child Pcbnew process to itself,
    // but never reads from that pipe, and that in turn eventually blocks
    // the Pcbnew program when the pipe it is writing to gets full.

    // Output the board object tree to stdout, but please run from command prompt:
    GetBoard()->Show( 0, std::cout );
#endif

    return true;
}


bool PCB_EDIT_FRAME::SavePcbFile( const wxString& aFileName, bool aCreateBackupFile )
{
    wxFileName  backupFileName;
    wxFileName  pcbFileName;
    wxString    upperTxt;
    wxString    lowerTxt;
    wxString    msg;

    bool        saveok = true;

    if( aFileName == wxEmptyString )
    {
        wxFileDialog dlg( this, _( "Save Board File" ), wxEmptyString,
                          GetScreen()->GetFileName(), PcbFileWildcard,
                          wxFD_SAVE | wxFD_OVERWRITE_PROMPT );

        if( dlg.ShowModal() != wxID_OK )
            return false;

        GetScreen()->SetFileName( dlg.GetPath() );
    }
    else
    {
        GetScreen()->SetFileName( aFileName );
    }

    /* If changes are made, update the board date */
    if( GetScreen()->IsModify() )
    {
        GetScreen()->m_Date = GenDate();
    }

    pcbFileName = GetScreen()->GetFileName();

    if( !IsWritable( pcbFileName ) )
        return false;

    if( aCreateBackupFile )
    {
        /* Get the backup file name */
        backupFileName = pcbFileName;
        backupFileName.SetExt( pcbBackupFileExtension );

        /* If an old backup file exists, delete it.  If an old board file exists, rename
         * it to the backup file name
         */
        if( pcbFileName.FileExists() )
        {
            // Remove the old file xxx.000 if it exists.
            if( backupFileName.FileExists() )
                wxRemoveFile( backupFileName.GetFullPath() );

            // Rename the "old" file" from xxx.brd to xxx.000
            if( !wxRenameFile( pcbFileName.GetFullPath(), backupFileName.GetFullPath() ) )
            {
                msg = _( "Warning: unable to create backup file " ) + backupFileName.GetFullPath();
                DisplayError( this, msg );
                saveok = false;
            }
        }
        else
        {
            backupFileName.Clear();
            saveok = false;
        }
    }

#if defined(USE_NEW_PCBNEW_SAVE)

    GetBoard()->m_Status_Pcb &= ~CONNEXION_OK;

    GetBoard()->SynchronizeNetsAndNetClasses();

    // Select default Netclass before writing file.
    // Useful to save default values in headers
    GetBoard()->SetCurrentNetClass( GetBoard()->m_NetClasses.GetDefault()->GetName() );

    try
    {
        wxString header = wxString::Format(
                            wxT( "PCBNEW-BOARD Version %d date %s\n\n# Created by Pcbnew%s\n\n" ),
                            BOARD_FILE_VERSION, TO_UTF8( DateAndTime() ),
                            TO_UTF8( GetBuildVersion() ) );

        PROPERTIES   props;

        // wanting wxWidgets 2.9.x which can actually create a wxString() from
        // a const char*, so don't have to use wxT()
        props[ wxT("header") ] = header;

        IO_MGR::Save( IO_MGR::KICAD, pcbFileName.GetFullPath(), GetBoard(), &props );
    }
    catch( IO_ERROR ioe )
    {
        wxString msg = wxString::Format(  _( "Error saving board.\n%s" ),
                            ioe.errorText.GetData() );
        wxMessageBox( msg, _( "Save Board File" ), wxICON_ERROR | wxOK );
        saveok = false;
    }

    if( saveok )
    {
        GetScreen()->SetFileName( pcbFileName.GetFullPath() );
        UpdateTitle();
    }

#else
    // Create the file
    FILE* dest;
    dest = wxFopen( pcbFileName.GetFullPath(), wxT( "wt" ) );

    if( dest == 0 )
    {
        msg = _( "Unable to create " ) + pcbFileName.GetFullPath();
        DisplayError( this, msg );
        saveok = false;
    }

    if( dest )
    {
        GetScreen()->SetFileName( pcbFileName.GetFullPath() );
        UpdateTitle();

        SavePcbFormatAscii( dest );
        fclose( dest );
    }

#endif

    /* Display the file names: */
    m_messagePanel->EraseMsgBox();

    if( saveok )
    {
        // Delete auto save file on successful save.
        wxFileName autoSaveFileName = pcbFileName;
        autoSaveFileName.SetName( wxT( "$" ) + pcbFileName.GetName() );

        if( autoSaveFileName.FileExists() )
            wxRemoveFile( autoSaveFileName.GetFullPath() );

        upperTxt = _( "Backup file: " ) + backupFileName.GetFullPath();
    }

    if( saveok )
        lowerTxt = _( "Wrote board file: " );
    else
        lowerTxt = _( "Failed to create " );

    lowerTxt += pcbFileName.GetFullPath();

    ClearMsgPanel();
    AppendMsgPanel( upperTxt, lowerTxt, CYAN );

    GetScreen()->ClrSave();
    GetScreen()->ClrModify();
    return true;
}


bool PCB_EDIT_FRAME::doAutoSave()
{
    wxFileName tmpFileName = GetScreen()->GetFileName();
    wxFileName fn = tmpFileName;

    // Auto save file name is the normal file name prepended with $.
    fn.SetName( wxT( "$" ) + fn.GetName() );

    wxLogTrace( traceAutoSave,
                wxT( "Creating auto save file <" + fn.GetFullPath() ) + wxT( ">" ) );

    if( SavePcbFile( fn.GetFullPath(), NO_BACKUP_FILE ) )
    {
        GetScreen()->SetModify();
        GetScreen()->SetFileName( tmpFileName.GetFullPath() );
        UpdateTitle();
        m_autoSaveState = false;
        return true;
    }

    GetScreen()->SetFileName( tmpFileName.GetFullPath() );

    return false;
}<|MERGE_RESOLUTION|>--- conflicted
+++ resolved
@@ -300,14 +300,8 @@
     }
     catch( IO_ERROR ioe )
     {
-<<<<<<< HEAD
-        wxString msg = wxString::Format(  _( "Error loading board.\n%s" ),
-                            ioe.errorText.GetData() );
-
-=======
         wxString msg = wxString::Format( _( "Error loading board.\n%s" ),
                                          ioe.errorText.GetData() );
->>>>>>> 152b8d91
         wxMessageBox( msg, _( "Open Board File" ), wxOK | wxICON_ERROR );
     }
 
