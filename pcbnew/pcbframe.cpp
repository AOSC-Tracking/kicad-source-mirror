/*
 * This program source code file is part of KiCad, a free EDA CAD application.
 *
 * Copyright (C) 2013 Jean-Pierre Charras, jp.charras at wanadoo.fr
 * Copyright (C) 2013 SoftPLC Corporation, Dick Hollenbeck <dick@softplc.com>
 * Copyright (C) 2013 Wayne Stambaugh <stambaughw@verizon.net>
 * Copyright (C) 2013 KiCad Developers, see change_log.txt for contributors.
 *
 * This program is free software; you can redistribute it and/or
 * modify it under the terms of the GNU General Public License
 * as published by the Free Software Foundation; either version 2
 * of the License, or (at your option) any later version.
 *
 * This program is distributed in the hope that it will be useful,
 * but WITHOUT ANY WARRANTY; without even the implied warranty of
 * MERCHANTABILITY or FITNESS FOR A PARTICULAR PURPOSE.  See the
 * GNU General Public License for more details.
 *
 * You should have received a copy of the GNU General Public License
 * along with this program; if not, you may find one here:
 * http://www.gnu.org/licenses/old-licenses/gpl-2.0.html
 * or you may search the http://www.gnu.org website for the version 2 license,
 * or you may write to the Free Software Foundation, Inc.,
 * 51 Franklin Street, Fifth Floor, Boston, MA  02110-1301, USA
 */

/**
 * @file pcbframe.cpp
 * @brief PCB editor main window implementation.
 */

#include <fctsys.h>
#include <kiface_i.h>
#include <pgm_base.h>
#include <class_drawpanel.h>
#include <confirm.h>
#include <wxPcbStruct.h>
#include <pcbcommon.h>      // enum PCB_VISIBLE
#include <collectors.h>
#include <build_version.h>
#include <macros.h>
#include <3d_viewer.h>
#include <msgpanel.h>
#include <fp_lib_table.h>

#include <pcbnew.h>
#include <pcbnew_id.h>
#include <drc_stuff.h>
#include <layer_widget.h>
#include <dialog_design_rules.h>
#include <class_pcb_layer_widget.h>
#include <hotkeys.h>
#include <pcbnew_config.h>
#include <module_editor_frame.h>
#include <dialog_helpers.h>
#include <dialog_plot.h>
#include <convert_from_iu.h>
#include <view/view.h>
#include <view/view_controls.h>
#include <pcb_painter.h>
#include <invoke_pcb_dialog.h>

#include <class_track.h>
#include <class_board.h>
#include <class_module.h>
#include <worksheet_viewitem.h>
#include <ratsnest_data.h>
#include <ratsnest_viewitem.h>

#include <tool/tool_manager.h>
#include <tool/tool_dispatcher.h>

#include <tools/selection_tool.h>
#include <router/router_tool.h>
#include <tools/edit_tool.h>
#include <tools/drawing_tool.h>
#include <tools/point_editor.h>
#include <tools/pcbnew_control.h>
#include <tools/pcb_editor_control.h>
#include <tools/placement_tool.h>
#include <tools/common_actions.h>


#if defined(KICAD_SCRIPTING) || defined(KICAD_SCRIPTING_WXPYTHON)
#include <python_scripting.h>
// The name of the pane info handling the python console:
#define PYTHONCONSOLE_STRID   wxT( "PythonPanel" )
#endif

#include <pcb_draw_panel_gal.h>
#include <boost/bind.hpp>

// Keys used in read/write config
#define OPTKEY_DEFAULT_LINEWIDTH_VALUE  wxT( "PlotLineWidth_mm" )
#define PCB_SHOW_FULL_RATSNET_OPT       wxT( "PcbFullRatsnest" )
#define PCB_MAGNETIC_PADS_OPT           wxT( "PcbMagPadOpt" )
#define PCB_MAGNETIC_TRACKS_OPT         wxT( "PcbMagTrackOpt" )
#define SHOW_MICROWAVE_TOOLS            wxT( "ShowMicrowaveTools" )
#define SHOW_LAYER_MANAGER_TOOLS        wxT( "ShowLayerManagerTools" )


BEGIN_EVENT_TABLE( PCB_EDIT_FRAME, PCB_BASE_FRAME )
    EVT_SOCKET( ID_EDA_SOCKET_EVENT_SERV, PCB_EDIT_FRAME::OnSockRequestServer )
    EVT_SOCKET( ID_EDA_SOCKET_EVENT, PCB_EDIT_FRAME::OnSockRequest )

    EVT_COMBOBOX( ID_ON_ZOOM_SELECT, PCB_EDIT_FRAME::OnSelectZoom )
    EVT_COMBOBOX( ID_ON_GRID_SELECT, PCB_EDIT_FRAME::OnSelectGrid )

    EVT_CLOSE( PCB_EDIT_FRAME::OnCloseWindow )
    EVT_SIZE( PCB_EDIT_FRAME::OnSize )

    EVT_TOOL( ID_LOAD_FILE, PCB_EDIT_FRAME::Files_io )
    EVT_TOOL( ID_MENU_READ_BOARD_BACKUP_FILE, PCB_EDIT_FRAME::Files_io )
    EVT_TOOL( ID_MENU_RECOVER_BOARD_AUTOSAVE, PCB_EDIT_FRAME::Files_io )
    EVT_TOOL( ID_NEW_BOARD, PCB_EDIT_FRAME::Files_io )
    EVT_TOOL( ID_SAVE_BOARD, PCB_EDIT_FRAME::Files_io )
    EVT_TOOL( ID_OPEN_MODULE_EDITOR, PCB_EDIT_FRAME::Process_Special_Functions )
    EVT_TOOL( ID_OPEN_MODULE_VIEWER, PCB_EDIT_FRAME::Process_Special_Functions )

    // Menu Files:
    EVT_MENU( ID_MAIN_MENUBAR, PCB_EDIT_FRAME::Process_Special_Functions )

    EVT_MENU( ID_APPEND_FILE, PCB_EDIT_FRAME::Files_io )
    EVT_MENU( ID_SAVE_BOARD_AS, PCB_EDIT_FRAME::Files_io )
    EVT_MENU_RANGE( wxID_FILE1, wxID_FILE9, PCB_EDIT_FRAME::OnFileHistory )

    EVT_MENU( ID_GEN_PLOT, PCB_EDIT_FRAME::ToPlotter )

    EVT_MENU( ID_GEN_EXPORT_SPECCTRA, PCB_EDIT_FRAME::ExportToSpecctra )
    EVT_MENU( ID_GEN_EXPORT_FILE_GENCADFORMAT, PCB_EDIT_FRAME::ExportToGenCAD )
    EVT_MENU( ID_GEN_EXPORT_FILE_MODULE_REPORT, PCB_EDIT_FRAME::GenFootprintsReport )
    EVT_MENU( ID_GEN_EXPORT_FILE_VRML, PCB_EDIT_FRAME::OnExportVRML )
    EVT_MENU( ID_GEN_EXPORT_FILE_IDF3, PCB_EDIT_FRAME::ExportToIDF3 )

    EVT_MENU( ID_GEN_IMPORT_SPECCTRA_SESSION,PCB_EDIT_FRAME::ImportSpecctraSession )
    EVT_MENU( ID_GEN_IMPORT_SPECCTRA_DESIGN, PCB_EDIT_FRAME::ImportSpecctraDesign )
    EVT_MENU( ID_GEN_IMPORT_DXF_FILE, PCB_EDIT_FRAME::Process_Special_Functions )

    EVT_MENU( ID_MENU_ARCHIVE_NEW_MODULES, PCB_EDIT_FRAME::Process_Special_Functions )
    EVT_MENU( ID_MENU_ARCHIVE_ALL_MODULES, PCB_EDIT_FRAME::Process_Special_Functions )

    EVT_MENU( wxID_EXIT, PCB_EDIT_FRAME::OnQuit )

    // menu Config
    EVT_MENU( ID_PCB_DRAWINGS_WIDTHS_SETUP, PCB_EDIT_FRAME::OnConfigurePcbOptions )
    EVT_MENU( ID_PCB_LIB_TABLE_EDIT, PCB_EDIT_FRAME::Process_Config )
    EVT_MENU( ID_CONFIG_SAVE, PCB_EDIT_FRAME::Process_Config )
    EVT_MENU( ID_CONFIG_READ, PCB_EDIT_FRAME::Process_Config )
    EVT_MENU_RANGE( ID_PREFERENCES_HOTKEY_START, ID_PREFERENCES_HOTKEY_END,
                    PCB_EDIT_FRAME::Process_Config )
    EVT_MENU( ID_MENU_PCB_SHOW_HIDE_LAYERS_MANAGER_DIALOG, PCB_EDIT_FRAME::Process_Config )
    EVT_MENU( ID_MENU_PCB_SHOW_HIDE_MUWAVE_TOOLBAR, PCB_EDIT_FRAME::Process_Config )
    EVT_MENU( wxID_PREFERENCES, PCB_EDIT_FRAME::Process_Config )
    EVT_MENU( ID_PCB_LAYERS_SETUP, PCB_EDIT_FRAME::Process_Config )
    EVT_MENU( ID_PCB_MASK_CLEARANCE, PCB_EDIT_FRAME::Process_Config )
    EVT_MENU( ID_PCB_PAD_SETUP, PCB_EDIT_FRAME::Process_Config )
    EVT_MENU( ID_CONFIG_SAVE, PCB_EDIT_FRAME::Process_Config )
    EVT_MENU( ID_CONFIG_READ, PCB_EDIT_FRAME::Process_Config )
    EVT_MENU( ID_PREFRENCES_MACROS_SAVE, PCB_EDIT_FRAME::Process_Config )
    EVT_MENU( ID_PREFRENCES_MACROS_READ, PCB_EDIT_FRAME::Process_Config )
    EVT_MENU( ID_PCB_DISPLAY_OPTIONS_SETUP, PCB_EDIT_FRAME::InstallDisplayOptionsDialog )
    EVT_MENU( ID_PCB_USER_GRID_SETUP, PCB_EDIT_FRAME::Process_Special_Functions )

    // menu Postprocess
    EVT_MENU( ID_PCB_GEN_POS_MODULES_FILE, PCB_EDIT_FRAME::GenFootprintsPositionFile )
    EVT_MENU( ID_PCB_GEN_DRILL_FILE, PCB_EDIT_FRAME::InstallDrillFrame )
    EVT_MENU( ID_PCB_GEN_D356_FILE, PCB_EDIT_FRAME::GenD356File )
    EVT_MENU( ID_PCB_GEN_CMP_FILE, PCB_EDIT_FRAME::RecreateCmpFileFromBoard )
    EVT_MENU( ID_PCB_GEN_BOM_FILE_FROM_BOARD, PCB_EDIT_FRAME::RecreateBOMFileFromBoard )

    // menu Miscellaneous
    EVT_MENU( ID_MENU_LIST_NETS, PCB_EDIT_FRAME::ListNetsAndSelect )
    EVT_MENU( ID_PCB_GLOBAL_DELETE, PCB_EDIT_FRAME::Process_Special_Functions )
    EVT_MENU( ID_MENU_PCB_CLEAN, PCB_EDIT_FRAME::Process_Special_Functions )
    EVT_MENU( ID_MENU_PCB_SWAP_LAYERS, PCB_EDIT_FRAME::Process_Special_Functions )
    EVT_MENU( ID_MENU_PCB_RESET_TEXTMODULE_FIELDS_SIZES,
              PCB_EDIT_FRAME::OnResetModuleTextSizes )

    // Menu Help
    EVT_MENU( wxID_HELP, EDA_DRAW_FRAME::GetKicadHelp )
    EVT_MENU( wxID_INDEX, EDA_DRAW_FRAME::GetKicadHelp )
    EVT_MENU( wxID_ABOUT, EDA_BASE_FRAME::GetKicadAbout )

    // Menu 3D Frame
    EVT_MENU( ID_MENU_PCB_SHOW_3D_FRAME, PCB_EDIT_FRAME::Show3D_Frame )

    // Switching canvases
    EVT_MENU( ID_MENU_CANVAS_DEFAULT, PCB_EDIT_FRAME::SwitchCanvas )
    EVT_MENU( ID_MENU_CANVAS_CAIRO, PCB_EDIT_FRAME::SwitchCanvas )
    EVT_MENU( ID_MENU_CANVAS_OPENGL, PCB_EDIT_FRAME::SwitchCanvas )

    // Menu Get Design Rules Editor
    EVT_MENU( ID_MENU_PCB_SHOW_DESIGN_RULES_DIALOG, PCB_EDIT_FRAME::ShowDesignRulesEditor )

    // Horizontal toolbar
    EVT_TOOL( ID_TO_LIBRARY, PCB_EDIT_FRAME::Process_Special_Functions )
    EVT_TOOL( ID_SHEET_SET, EDA_DRAW_FRAME::Process_PageSettings )
    EVT_TOOL( wxID_CUT, PCB_EDIT_FRAME::Process_Special_Functions )
    EVT_TOOL( wxID_COPY, PCB_EDIT_FRAME::Process_Special_Functions )
    EVT_TOOL( wxID_PASTE, PCB_EDIT_FRAME::Process_Special_Functions )
    EVT_TOOL( wxID_UNDO, PCB_EDIT_FRAME::RestoreCopyFromUndoList )
    EVT_TOOL( wxID_REDO, PCB_EDIT_FRAME::RestoreCopyFromRedoList )
    EVT_TOOL( wxID_PRINT, PCB_EDIT_FRAME::ToPrinter )
    EVT_TOOL( ID_GEN_PLOT_SVG, PCB_EDIT_FRAME::SVG_Print )
    EVT_TOOL( ID_GEN_PLOT, PCB_EDIT_FRAME::Process_Special_Functions )
    EVT_TOOL( ID_FIND_ITEMS, PCB_EDIT_FRAME::Process_Special_Functions )
    EVT_TOOL( ID_GET_NETLIST, PCB_EDIT_FRAME::Process_Special_Functions )
    EVT_TOOL( ID_DRC_CONTROL, PCB_EDIT_FRAME::Process_Special_Functions )
    EVT_TOOL( ID_AUX_TOOLBAR_PCB_SELECT_LAYER_PAIR, PCB_EDIT_FRAME::Process_Special_Functions )
    EVT_TOOL( ID_AUX_TOOLBAR_PCB_SELECT_AUTO_WIDTH, PCB_EDIT_FRAME::Tracks_and_Vias_Size_Event )
    EVT_COMBOBOX( ID_TOOLBARH_PCB_SELECT_LAYER, PCB_EDIT_FRAME::Process_Special_Functions )
    EVT_COMBOBOX( ID_AUX_TOOLBAR_PCB_TRACK_WIDTH, PCB_EDIT_FRAME::Tracks_and_Vias_Size_Event )
    EVT_COMBOBOX( ID_AUX_TOOLBAR_PCB_VIA_SIZE, PCB_EDIT_FRAME::Tracks_and_Vias_Size_Event )
    EVT_TOOL( ID_TOOLBARH_PCB_MODE_MODULE, PCB_EDIT_FRAME::OnSelectAutoPlaceMode )
    EVT_TOOL( ID_TOOLBARH_PCB_MODE_TRACKS, PCB_EDIT_FRAME::OnSelectAutoPlaceMode )
    EVT_TOOL( ID_TOOLBARH_PCB_FREEROUTE_ACCESS, PCB_EDIT_FRAME::Access_to_External_Tool )
#ifdef KICAD_SCRIPTING_WXPYTHON
    EVT_TOOL( ID_TOOLBARH_PCB_SCRIPTING_CONSOLE, PCB_EDIT_FRAME::ScriptingConsoleEnableDisable )
    EVT_UPDATE_UI( ID_TOOLBARH_PCB_SCRIPTING_CONSOLE,
                   PCB_EDIT_FRAME::OnUpdateScriptingConsoleState )
#endif
    // Option toolbar
    EVT_TOOL( ID_TB_OPTIONS_DRC_OFF,
                    PCB_EDIT_FRAME::OnSelectOptionToolbar )
    EVT_TOOL( ID_TB_OPTIONS_SHOW_RATSNEST,
                    PCB_EDIT_FRAME::OnSelectOptionToolbar )
    EVT_TOOL( ID_TB_OPTIONS_SHOW_MODULE_RATSNEST,
                    PCB_EDIT_FRAME::OnSelectOptionToolbar )
    EVT_TOOL( ID_TB_OPTIONS_AUTO_DEL_TRACK,
                    PCB_EDIT_FRAME::OnSelectOptionToolbar )
    EVT_TOOL( ID_TB_OPTIONS_SHOW_VIAS_SKETCH,
                    PCB_EDIT_FRAME::OnSelectOptionToolbar )
    EVT_TOOL( ID_TB_OPTIONS_SHOW_TRACKS_SKETCH,
                    PCB_EDIT_FRAME::OnSelectOptionToolbar )
    EVT_TOOL( ID_TB_OPTIONS_SHOW_HIGH_CONTRAST_MODE,
                    PCB_EDIT_FRAME::OnSelectOptionToolbar )
    EVT_TOOL( ID_TB_OPTIONS_SHOW_EXTRA_VERTICAL_TOOLBAR_MICROWAVE,
                    PCB_EDIT_FRAME::OnSelectOptionToolbar )

    EVT_TOOL_RANGE( ID_TB_OPTIONS_SHOW_ZONES, ID_TB_OPTIONS_SHOW_ZONES_OUTLINES_ONLY,
                    PCB_EDIT_FRAME::OnSelectOptionToolbar )

    EVT_TOOL( ID_TB_OPTIONS_SHOW_MANAGE_LAYERS_VERTICAL_TOOLBAR,
              PCB_EDIT_FRAME::OnSelectOptionToolbar )

    // Vertical main toolbar:
    EVT_TOOL( ID_NO_TOOL_SELECTED, PCB_EDIT_FRAME::OnSelectTool )
    EVT_TOOL_RANGE( ID_PCB_HIGHLIGHT_BUTT, ID_PCB_PLACE_GRID_COORD_BUTT,
                    PCB_EDIT_FRAME::OnSelectTool )

    EVT_TOOL_RANGE( ID_PCB_MUWAVE_START_CMD, ID_PCB_MUWAVE_END_CMD,
                    PCB_EDIT_FRAME::ProcessMuWaveFunctions )

    EVT_MENU_RANGE( ID_POPUP_PCB_AUTOPLACE_START_RANGE, ID_POPUP_PCB_AUTOPLACE_END_RANGE,
                    PCB_EDIT_FRAME::OnPlaceOrRouteFootprints )

    EVT_MENU( ID_POPUP_PCB_REORIENT_ALL_MODULES, PCB_EDIT_FRAME::OnOrientFootprints )

    EVT_MENU_RANGE( ID_POPUP_PCB_START_RANGE, ID_POPUP_PCB_END_RANGE,
                    PCB_EDIT_FRAME::Process_Special_Functions )

    // Tracks and vias sizes general options
    EVT_MENU_RANGE( ID_POPUP_PCB_SELECT_WIDTH_START_RANGE,
                    ID_POPUP_PCB_SELECT_WIDTH_END_RANGE,
                    PCB_EDIT_FRAME::Tracks_and_Vias_Size_Event )

    // popup menus
    EVT_MENU( ID_POPUP_PCB_DELETE_TRACKSEG, PCB_EDIT_FRAME::Process_Special_Functions )
    EVT_MENU_RANGE( ID_POPUP_GENERAL_START_RANGE, ID_POPUP_GENERAL_END_RANGE,
                    PCB_EDIT_FRAME::Process_Special_Functions )

    // User interface update event handlers.
    EVT_UPDATE_UI( ID_SAVE_BOARD, PCB_EDIT_FRAME::OnUpdateSave )
    EVT_UPDATE_UI( ID_AUX_TOOLBAR_PCB_SELECT_LAYER_PAIR, PCB_EDIT_FRAME::OnUpdateLayerPair )
    EVT_UPDATE_UI( ID_TOOLBARH_PCB_SELECT_LAYER, PCB_EDIT_FRAME::OnUpdateLayerSelectBox )
    EVT_UPDATE_UI( ID_TB_OPTIONS_DRC_OFF, PCB_EDIT_FRAME::OnUpdateDrcEnable )
    EVT_UPDATE_UI( ID_TB_OPTIONS_SHOW_RATSNEST, PCB_EDIT_FRAME::OnUpdateShowBoardRatsnest )
    EVT_UPDATE_UI( ID_TB_OPTIONS_SHOW_MODULE_RATSNEST, PCB_EDIT_FRAME::OnUpdateShowModuleRatsnest )
    EVT_UPDATE_UI( ID_TB_OPTIONS_AUTO_DEL_TRACK, PCB_EDIT_FRAME::OnUpdateAutoDeleteTrack )
    EVT_UPDATE_UI( ID_TB_OPTIONS_SHOW_VIAS_SKETCH, PCB_EDIT_FRAME::OnUpdateViaDrawMode )
    EVT_UPDATE_UI( ID_TB_OPTIONS_SHOW_TRACKS_SKETCH, PCB_EDIT_FRAME::OnUpdateTraceDrawMode )
    EVT_UPDATE_UI( ID_TB_OPTIONS_SHOW_HIGH_CONTRAST_MODE,
                   PCB_EDIT_FRAME::OnUpdateHighContrastDisplayMode )
    EVT_UPDATE_UI( ID_TB_OPTIONS_SHOW_MANAGE_LAYERS_VERTICAL_TOOLBAR,
                   PCB_EDIT_FRAME::OnUpdateShowLayerManager )
    EVT_UPDATE_UI( ID_TB_OPTIONS_SHOW_EXTRA_VERTICAL_TOOLBAR_MICROWAVE,
                   PCB_EDIT_FRAME::OnUpdateShowMicrowaveToolbar )
    EVT_UPDATE_UI( ID_NO_TOOL_SELECTED, PCB_EDIT_FRAME::OnUpdateVerticalToolbar )
    EVT_UPDATE_UI( ID_AUX_TOOLBAR_PCB_TRACK_WIDTH, PCB_EDIT_FRAME::OnUpdateSelectTrackWidth )
    EVT_UPDATE_UI( ID_AUX_TOOLBAR_PCB_SELECT_AUTO_WIDTH,
                   PCB_EDIT_FRAME::OnUpdateSelectAutoTrackWidth )
    EVT_UPDATE_UI( ID_POPUP_PCB_SELECT_AUTO_WIDTH, PCB_EDIT_FRAME::OnUpdateSelectAutoTrackWidth )
    EVT_UPDATE_UI( ID_POPUP_PCB_SELECT_CUSTOM_WIDTH,
                   PCB_EDIT_FRAME::OnUpdateSelectCustomTrackWidth )
    EVT_UPDATE_UI( ID_AUX_TOOLBAR_PCB_VIA_SIZE, PCB_EDIT_FRAME::OnUpdateSelectViaSize )
    EVT_UPDATE_UI( ID_TOOLBARH_PCB_MODE_MODULE, PCB_EDIT_FRAME::OnUpdateAutoPlaceModulesMode )
    EVT_UPDATE_UI( ID_TOOLBARH_PCB_MODE_TRACKS, PCB_EDIT_FRAME::OnUpdateAutoPlaceTracksMode )
    EVT_UPDATE_UI_RANGE( ID_POPUP_PCB_SELECT_WIDTH1, ID_POPUP_PCB_SELECT_WIDTH8,
                         PCB_EDIT_FRAME::OnUpdateSelectTrackWidth )
    EVT_UPDATE_UI_RANGE( ID_POPUP_PCB_SELECT_VIASIZE1, ID_POPUP_PCB_SELECT_VIASIZE8,
                         PCB_EDIT_FRAME::OnUpdateSelectViaSize )
    EVT_UPDATE_UI_RANGE( ID_PCB_HIGHLIGHT_BUTT, ID_PCB_PLACE_GRID_COORD_BUTT,
                         PCB_EDIT_FRAME::OnUpdateVerticalToolbar )
    EVT_UPDATE_UI_RANGE( ID_TB_OPTIONS_SHOW_ZONES, ID_TB_OPTIONS_SHOW_ZONES_OUTLINES_ONLY,
                         PCB_EDIT_FRAME::OnUpdateZoneDisplayStyle )
    EVT_UPDATE_UI_RANGE( ID_PCB_MUWAVE_START_CMD, ID_PCB_MUWAVE_END_CMD,
                         PCB_EDIT_FRAME::OnUpdateMuWaveToolbar )

    EVT_COMMAND( wxID_ANY, LAYER_WIDGET::EVT_LAYER_COLOR_CHANGE, PCB_EDIT_FRAME::OnLayerColorChange )
END_EVENT_TABLE()


///////****************************///////////:

#define PCB_EDIT_FRAME_NAME wxT( "PcbFrame" )

PCB_EDIT_FRAME::PCB_EDIT_FRAME( KIWAY* aKiway, wxWindow* aParent ) :
    PCB_BASE_EDIT_FRAME( aKiway, aParent, FRAME_PCB, wxT( "Pcbnew" ), wxDefaultPosition,
        wxDefaultSize, KICAD_DEFAULT_DRAWFRAME_STYLE, PCB_EDIT_FRAME_NAME )
{
    m_FrameName = PCB_EDIT_FRAME_NAME;
    m_showBorderAndTitleBlock = true;   // true to display sheet references
    m_showAxis = false;                 // true to display X and Y axis
    m_showOriginAxis = true;
    m_showGridAxis = true;
    m_SelTrackWidthBox = NULL;
    m_SelViaSizeBox = NULL;
    m_SelLayerBox = NULL;
    m_show_microwave_tools = false;
    m_show_layer_manager_tools = true;
    m_HotkeysZoomAndGridList = g_Board_Editor_Hokeys_Descr;
    m_hasAutoSave = true;
    m_RecordingMacros = -1;
    m_microWaveToolBar = NULL;
    m_useCmpFileForFpNames = true;
#if defined(KICAD_SCRIPTING_WXPYTHON)
    m_pythonPanel = NULL;
    m_pythonPanelShow = false;
#endif

    m_rotationAngle = 900;

    for ( int i = 0; i < 10; i++ )
        m_Macros[i].m_Record.clear();

    // Create GAL canvas
    SetGalCanvas( new PCB_DRAW_PANEL_GAL( this, -1, wxPoint( 0, 0 ), m_FrameSize,
                                          PCB_DRAW_PANEL_GAL::GAL_TYPE_CAIRO ) );

    SetBoard( new BOARD() );

    // Create the PCB_LAYER_WIDGET *after* SetBoard():

    wxFont font = wxSystemSettings::GetFont( wxSYS_DEFAULT_GUI_FONT );
    int pointSize = font.GetPointSize();
    int screenHeight = wxSystemSettings::GetMetric( wxSYS_SCREEN_Y );

    // printf( "pointSize:%d  80%%:%d\n", pointSize, (pointSize*8)/10 );

    if( screenHeight <= 900 )
        pointSize = (pointSize * 8) / 10;

    m_Layers = new PCB_LAYER_WIDGET( this, GetCanvas(), pointSize );

    m_drc = new DRC( this );        // these 2 objects point to each other

    wxIcon  icon;
    icon.CopyFromBitmap( KiBitmap( icon_pcbnew_xpm ) );
    SetIcon( icon );

    SetScreen( new PCB_SCREEN( GetPageSettings().GetSizeIU() ) );

    // PCB drawings start in the upper left corner.
    GetScreen()->m_Center = false;

    // LoadSettings() *after* creating m_LayersManager, because LoadSettings()
    // initialize parameters in m_LayersManager
    LoadSettings( config() );

    // Be sure options are updated
    m_DisplayPcbTrackFill = DisplayOpt.DisplayPcbTrackFill;
    m_DisplayPadFill = DisplayOpt.DisplayPadFill;
    m_DisplayViaFill = DisplayOpt.DisplayViaFill;
    m_DisplayPadNum  = DisplayOpt.DisplayPadNum;

    m_DisplayModEdge = DisplayOpt.DisplayModEdge;
    m_DisplayModText = DisplayOpt.DisplayModText;

    SetSize( m_FramePos.x, m_FramePos.y, m_FrameSize.x, m_FrameSize.y );

    GetScreen()->AddGrid( m_UserGridSize, m_UserGridUnit, ID_POPUP_GRID_USER );
    GetScreen()->SetGrid( ID_POPUP_GRID_LEVEL_1000 + m_LastGridSizeId  );

    if( m_canvas )
        m_canvas->SetEnableBlockCommands( true );

    ReCreateMenuBar();
    ReCreateHToolbar();
    ReCreateAuxiliaryToolbar();
    ReCreateVToolbar();
    ReCreateOptToolbar();

    ReCreateMicrowaveVToolbar();

    m_auimgr.SetManagedWindow( this );

    EDA_PANEINFO horiz;
    horiz.HorizontalToolbarPane();

    EDA_PANEINFO vert;
    vert.VerticalToolbarPane();

    EDA_PANEINFO mesg;
    mesg.MessageToolbarPane();

    // Create a wxAuiPaneInfo for the Layers Manager, not derived from the template.
    // LAYER_WIDGET is floatable, but initially docked at far right
    EDA_PANEINFO   lyrs;
    lyrs.LayersToolbarPane();
    lyrs.MinSize( m_Layers->GetBestSize() );    // updated in ReFillLayerWidget
    lyrs.BestSize( m_Layers->GetBestSize() );
    lyrs.Caption( _( "Visibles" ) );

    if( m_mainToolBar )    // The main horizontal toolbar
    {
        m_auimgr.AddPane( m_mainToolBar,
                          wxAuiPaneInfo( horiz ).Name( wxT( "m_mainToolBar" ) ).Top().Row( 0 ) );
    }

    if( m_auxiliaryToolBar )    // the auxiliary horizontal toolbar, that shows track and via sizes, zoom ...)
    {
        m_auimgr.AddPane( m_auxiliaryToolBar,
                          wxAuiPaneInfo( horiz ).Name( wxT( "m_auxiliaryToolBar" ) ).Top().Row( 1 ) );
    }

    if( m_microWaveToolBar )    // The auxiliary vertical right toolbar (currently microwave tools)
        m_auimgr.AddPane( m_microWaveToolBar,
                          wxAuiPaneInfo( vert ).Name( wxT( "m_microWaveToolBar" ) ).
                          Right().Layer( 1 ).Position(1).Hide() );

    if( m_drawToolBar )    // The main right vertical toolbar
        m_auimgr.AddPane( m_drawToolBar,
                          wxAuiPaneInfo( vert ).Name( wxT( "m_VToolBar" ) ).Right().Layer( 2 ) );

    // Add the layer manager ( most right side of pcbframe )
    m_auimgr.AddPane( m_Layers, lyrs.Name( wxT( "m_LayersManagerToolBar" ) ).Right().Layer( 3 ) );

    if( m_optionsToolBar )    // The left vertical toolbar (fast acces display options of Pcbnew)
    {
        m_auimgr.AddPane( m_optionsToolBar,
                          wxAuiPaneInfo( vert ).Name( wxT( "m_optionsToolBar" ) ).Left().Layer(1) );

        m_auimgr.GetPane( wxT( "m_LayersManagerToolBar" ) ).Show( m_show_layer_manager_tools );
        m_auimgr.GetPane( wxT( "m_microWaveToolBar" ) ).Show( m_show_microwave_tools );
    }

    if( m_canvas )
        m_auimgr.AddPane( m_canvas,
                          wxAuiPaneInfo().Name( wxT( "DrawFrame" ) ).CentrePane() );

    if( GetGalCanvas() )
        m_auimgr.AddPane( (wxWindow*) GetGalCanvas(),
                          wxAuiPaneInfo().Name( wxT( "DrawFrameGal" ) ).CentrePane().Hide() );

    if( m_messagePanel )
        m_auimgr.AddPane( m_messagePanel,
                          wxAuiPaneInfo( mesg ).Name( wxT( "MsgPanel" ) ).Bottom().Layer(10) );

    ReFillLayerWidget();        // this is near end because contents establish size

    m_Layers->ReFillRender();   // Update colors in Render after the config is read

    syncLayerWidgetLayer();

    m_auimgr.Update();

    setupTools();
}


PCB_EDIT_FRAME::~PCB_EDIT_FRAME()
{
    m_RecordingMacros = -1;

    for( int i = 0; i < 10; i++ )
        m_Macros[i].m_Record.clear();

    delete m_drc;
}


void PCB_EDIT_FRAME::SetBoard( BOARD* aBoard )
{
    PCB_BASE_FRAME::SetBoard( aBoard );

    if( IsGalCanvasActive() )
    {
        PCB_DRAW_PANEL_GAL* drawPanel = static_cast<PCB_DRAW_PANEL_GAL*>( GetGalCanvas() );

        drawPanel->DisplayBoard( aBoard );
        aBoard->GetRatsnest()->Recalculate();

        // Prepare worksheet template
        KIGFX::WORKSHEET_VIEWITEM* worksheet;
        worksheet = new KIGFX::WORKSHEET_VIEWITEM( &aBoard->GetPageSettings(),
                                                   &aBoard->GetTitleBlock() );
        worksheet->SetSheetName( std::string( GetScreenDesc().mb_str() ) );

        BASE_SCREEN* screen = GetScreen();

        if( screen != NULL )
        {
            worksheet->SetSheetNumber( screen->m_ScreenNumber );
            worksheet->SetSheetCount( screen->m_NumberOfScreens );
        }

        // PCB_DRAW_PANEL_GAL takes ownership of the worksheet
        drawPanel->SetWorksheet( worksheet );

        // update the tool manager with the new board and its view.
        if( m_toolManager )
        {
            m_toolManager->SetEnvironment( aBoard, drawPanel->GetView(),
                                           drawPanel->GetViewControls(), this );
            m_toolManager->ResetTools( TOOL_BASE::MODEL_RELOAD );
        }
    }
<<<<<<< HEAD

    // Limit panning to the size of worksheet frame
    view->RecacheAllItems( true );

    if( IsGalCanvasActive() )
        GetGalCanvas()->Refresh();
=======
>>>>>>> e6dfda51
}


bool PCB_EDIT_FRAME::isAutoSaveRequired() const
{
    return GetScreen()->IsSave();
}


void PCB_EDIT_FRAME::setupTools()
{
    // Create the manager and dispatcher & route draw panel events to the dispatcher
    m_toolManager = new TOOL_MANAGER;
    m_toolManager->SetEnvironment( NULL, GetGalCanvas()->GetView(),
                                   GetGalCanvas()->GetViewControls(), this );
    m_toolDispatcher = new TOOL_DISPATCHER( m_toolManager );

    // Register tools
    m_toolManager->RegisterTool( new SELECTION_TOOL );
    m_toolManager->RegisterTool( new ROUTER_TOOL );
    m_toolManager->RegisterTool( new EDIT_TOOL );
    m_toolManager->RegisterTool( new DRAWING_TOOL );
    m_toolManager->RegisterTool( new POINT_EDITOR );
    m_toolManager->RegisterTool( new PCBNEW_CONTROL );
    m_toolManager->RegisterTool( new PCB_EDITOR_CONTROL );
    m_toolManager->RegisterTool( new PLACEMENT_TOOL );
    m_toolManager->ResetTools( TOOL_BASE::RUN );

    // Run the selection tool, it is supposed to be always active
    m_toolManager->InvokeTool( "pcbnew.InteractiveSelection" );
}


void PCB_EDIT_FRAME::ReFillLayerWidget()
{
    m_Layers->ReFill();

    wxAuiPaneInfo& lyrs = m_auimgr.GetPane( m_Layers );

    wxSize bestz = m_Layers->GetBestSize();

    lyrs.MinSize( bestz );
    lyrs.BestSize( bestz );
    lyrs.FloatingSize( bestz );

    if( lyrs.IsDocked() )
        m_auimgr.Update();
    else
        m_Layers->SetSize( bestz );
}


void PCB_EDIT_FRAME::OnQuit( wxCommandEvent& event )
{
    Close( true );
}


void PCB_EDIT_FRAME::OnCloseWindow( wxCloseEvent& Event )
{
    m_canvas->SetAbortRequest( true );

    if( GetScreen()->IsModify() && !GetBoard()->IsEmpty() )
    {
        wxString msg;
        msg.Printf( _("Save the changes in\n<%s>\nbefore closing?"),
                    GetChars( GetBoard()->GetFileName() ) );

        int ii = DisplayExitDialog( this, msg );
        switch( ii )
        {
        case wxID_CANCEL:
            Event.Veto();
            return;

        case wxID_NO:
            break;

        case wxID_YES:
            SavePcbFile( GetBoard()->GetFileName() );
            break;
        }
    }

    GetGalCanvas()->StopDrawing();

    // Delete the auto save file if it exists.
    wxFileName fn = GetBoard()->GetFileName();

    // Auto save file name is the normal file name prefixed with a '$'.
    fn.SetName( wxT( "$" ) + fn.GetName() );

    // Remove the auto save file on a normal close of Pcbnew.
    if( fn.FileExists() && !wxRemoveFile( fn.GetFullPath() ) )
    {
        wxString msg;

        msg.Printf( _( "The auto save file <%s> could not be removed!" ),
                    GetChars( fn.GetFullPath() ) );

        wxMessageBox( msg, Pgm().App().GetAppName(), wxOK | wxICON_ERROR, this );
    }

    // Delete board structs and undo/redo lists, to avoid crash on exit
    // when deleting some structs (mainly in undo/redo lists) too late
    Clear_Pcb( false );

    // do not show the window because ScreenPcb will be deleted and we do not
    // want any paint event
    Show( false );

    Destroy();
}


void PCB_EDIT_FRAME::Show3D_Frame( wxCommandEvent& event )
{
    if( m_Draw3DFrame )
    {
        // Raising the window does not show the window on Windows if iconized.
        // This should work on any platform.
        if( m_Draw3DFrame->IsIconized() )
             m_Draw3DFrame->Iconize( false );

        m_Draw3DFrame->Raise();

        // Raising the window does not set the focus on Linux.  This should work on any platform.
        if( wxWindow::FindFocus() != m_Draw3DFrame )
            m_Draw3DFrame->SetFocus();

        return;
    }

    m_Draw3DFrame = new EDA_3D_FRAME( &Kiway(), this, _( "3D Viewer" ) );
    m_Draw3DFrame->SetDefaultFileName( GetBoard()->GetFileName() );
    m_Draw3DFrame->Show( true );
}


void PCB_EDIT_FRAME::UseGalCanvas( bool aEnable )
{
    EDA_DRAW_FRAME::UseGalCanvas( aEnable );

    if( aEnable )
    {
        SetBoard( m_Pcb );
        GetGalCanvas()->GetView()->RecacheAllItems( true );
        GetGalCanvas()->SetEventDispatcher( m_toolDispatcher );
        GetGalCanvas()->StartDrawing();
    }
    else
    {
        // Redirect all events to the legacy canvas
        GetGalCanvas()->SetEventDispatcher( NULL );
    }
}


void PCB_EDIT_FRAME::SwitchCanvas( wxCommandEvent& aEvent )
{
    int id = aEvent.GetId();

    switch( id )
    {
    case ID_MENU_CANVAS_DEFAULT:
        Compile_Ratsnest( NULL, true );
        UseGalCanvas( false );
        break;

    case ID_MENU_CANVAS_CAIRO:
        GetGalCanvas()->SwitchBackend( EDA_DRAW_PANEL_GAL::GAL_TYPE_CAIRO );
        UseGalCanvas( true );
        break;

    case ID_MENU_CANVAS_OPENGL:
        GetGalCanvas()->SwitchBackend( EDA_DRAW_PANEL_GAL::GAL_TYPE_OPENGL );
        UseGalCanvas( true );
        break;
    }
}


void PCB_EDIT_FRAME::ShowDesignRulesEditor( wxCommandEvent& event )
{
    DIALOG_DESIGN_RULES dR_editor( this );
    int returncode = dR_editor.ShowModal();

    if( returncode == wxID_OK )     // New rules, or others changes.
    {
        ReCreateLayerBox();
        updateTraceWidthSelectBox();
        updateViaSizeSelectBox();
        OnModify();
    }
}


void PCB_EDIT_FRAME::LoadSettings( wxConfigBase* aCfg )
{
    PCB_BASE_FRAME::LoadSettings( aCfg );

    wxConfigLoadSetups( aCfg, GetConfigurationSettings() );

    double dtmp;
    aCfg->Read( OPTKEY_DEFAULT_LINEWIDTH_VALUE, &dtmp, 0.1 ); // stored in mm

    if( dtmp < 0.01 )
        dtmp = 0.01;

    if( dtmp > 5.0 )
        dtmp = 5.0;

    g_DrawDefaultLineThickness = Millimeter2iu( dtmp );

    long tmp;

    aCfg->Read( PCB_SHOW_FULL_RATSNET_OPT, &tmp );
    GetBoard()->SetElementVisibility(RATSNEST_VISIBLE, tmp);

    aCfg->Read( PCB_MAGNETIC_PADS_OPT, &g_MagneticPadOption );
    aCfg->Read( PCB_MAGNETIC_TRACKS_OPT, &g_MagneticTrackOption );
    aCfg->Read( SHOW_MICROWAVE_TOOLS, &m_show_microwave_tools );
    aCfg->Read( SHOW_LAYER_MANAGER_TOOLS, &m_show_layer_manager_tools );

    // WxWidgets 2.9.1 seems call setlocale( LC_NUMERIC, "" )
    // when reading doubles in cfg,
    // but forget to back to current locale. So we call SetLocaleTo_Default
    SetLocaleTo_Default( );
}


void PCB_EDIT_FRAME::SaveSettings( wxConfigBase* aCfg )
{
    PCB_BASE_FRAME::SaveSettings( aCfg );

    wxConfigSaveSetups( aCfg, GetConfigurationSettings() );

    // This value is stored in mm )
    aCfg->Write( OPTKEY_DEFAULT_LINEWIDTH_VALUE,
                   MM_PER_IU * g_DrawDefaultLineThickness );
    long tmp = GetBoard()->IsElementVisible(RATSNEST_VISIBLE);
    aCfg->Write( PCB_SHOW_FULL_RATSNET_OPT, tmp );
    aCfg->Write( PCB_MAGNETIC_PADS_OPT, (long) g_MagneticPadOption );
    aCfg->Write( PCB_MAGNETIC_TRACKS_OPT, (long) g_MagneticTrackOption );
    aCfg->Write( SHOW_MICROWAVE_TOOLS, (long) m_show_microwave_tools );
    aCfg->Write( SHOW_LAYER_MANAGER_TOOLS, (long)m_show_layer_manager_tools );
}


bool PCB_EDIT_FRAME::IsGridVisible() const
{
    return IsElementVisible( GRID_VISIBLE );
}


void PCB_EDIT_FRAME::SetGridVisibility(bool aVisible)
{
    SetElementVisibility( GRID_VISIBLE, aVisible );
}


EDA_COLOR_T PCB_EDIT_FRAME::GetGridColor() const
{
    return GetBoard()->GetVisibleElementColor( GRID_VISIBLE );
}


void PCB_EDIT_FRAME::SetGridColor(EDA_COLOR_T aColor)
{
    GetBoard()->SetVisibleElementColor( GRID_VISIBLE, aColor );
}


bool PCB_EDIT_FRAME::IsMicroViaAcceptable()
{
    int copperlayercnt = GetBoard()->GetCopperLayerCount( );
    LAYER_ID currLayer = GetActiveLayer();

    if( !GetDesignSettings().m_MicroViasAllowed )
        return false;   // Obvious..

    if( copperlayercnt < 4 )
        return false;   // Only on multilayer boards..

    if( ( currLayer == B_Cu )
       || ( currLayer == F_Cu )
       || ( currLayer == copperlayercnt - 2 )
       || ( currLayer == In1_Cu ) )
        return true;

    return false;
}


void PCB_EDIT_FRAME::SetActiveLayer( LAYER_ID aLayer )
{
    PCB_BASE_FRAME::SetActiveLayer( aLayer );

    GetGalCanvas()->SetHighContrastLayer( aLayer );

    syncLayerWidgetLayer();

    if( IsGalCanvasActive() )
    {
        m_toolManager->RunAction( COMMON_ACTIONS::layerChanged );       // notify other tools
        GetGalCanvas()->SetFocus();                 // otherwise hotkeys are stuck somewhere
        GetGalCanvas()->Refresh();
    }
}


void PCB_EDIT_FRAME::syncLayerWidgetLayer()
{
    m_Layers->SelectLayer( GetActiveLayer() );
    m_Layers->OnLayerSelected();
}


void PCB_EDIT_FRAME::syncRenderStates()
{
    m_Layers->SyncRenderStates();
}


void PCB_EDIT_FRAME::syncLayerVisibilities()
{
    m_Layers->SyncLayerVisibilities();
    static_cast<PCB_DRAW_PANEL_GAL*>( GetGalCanvas() )->SyncLayersVisibility( m_Pcb );
}


void PCB_EDIT_FRAME::unitsChangeRefresh()
{
    PCB_BASE_FRAME::unitsChangeRefresh();    // Update the grid size select box.

    updateTraceWidthSelectBox();
    updateViaSizeSelectBox();
}


bool PCB_EDIT_FRAME::IsElementVisible( int aElement ) const
{
    return GetBoard()->IsElementVisible( aElement );
}


void PCB_EDIT_FRAME::SetElementVisibility( int aElement, bool aNewState )
{
    GetGalCanvas()->GetView()->SetLayerVisible( ITEM_GAL_LAYER( aElement ), aNewState );
    GetBoard()->SetElementVisibility( aElement, aNewState );
    m_Layers->SetRenderState( aElement, aNewState );
}


void PCB_EDIT_FRAME::SetVisibleAlls()
{
    GetBoard()->SetVisibleAlls();

    for( int ii = 0; ii < PCB_VISIBLE( END_PCB_VISIBLE_LIST ); ii++ )
        m_Layers->SetRenderState( ii, true );
}


void PCB_EDIT_FRAME::ShowChangedLanguage()
{
    // call my base class
    PCB_BASE_FRAME::ShowChangedLanguage();

    m_Layers->SetLayersManagerTabsText();

    wxAuiPaneInfo& pane_info = m_auimgr.GetPane( m_Layers );

    pane_info.Caption( _( "Visibles" ) );
    m_auimgr.Update();
    ReFillLayerWidget();
}


wxString PCB_EDIT_FRAME::GetLastNetListRead()
{
    wxFileName absoluteFileName = m_lastNetListRead;
    wxFileName pcbFileName = GetBoard()->GetFileName();

    if( !absoluteFileName.MakeAbsolute( pcbFileName.GetPath() ) || !absoluteFileName.FileExists() )
    {
        absoluteFileName.Clear();
        m_lastNetListRead = wxEmptyString;
    }

    return absoluteFileName.GetFullPath();
}


void PCB_EDIT_FRAME::SetLastNetListRead( const wxString& aLastNetListRead )
{
    wxFileName relativeFileName = aLastNetListRead;
    wxFileName pcbFileName = GetBoard()->GetFileName();

    if( relativeFileName.MakeRelativeTo( pcbFileName.GetPath() )
        && relativeFileName.GetFullPath() != aLastNetListRead )
    {
        m_lastNetListRead = relativeFileName.GetFullPath();
    }
}


void PCB_EDIT_FRAME::OnModify( )
{
    PCB_BASE_FRAME::OnModify();

    if( m_Draw3DFrame )
        m_Draw3DFrame->ReloadRequest();
}


void PCB_EDIT_FRAME::SVG_Print( wxCommandEvent& event )
{
    PCB_PLOT_PARAMS  tmp = GetPlotSettings();

    // we don't want dialogs knowing about complex wxFrame functions so
    // pass everything the dialog needs without reference to *this frame's class.
    if( InvokeSVGPrint( this, GetBoard(), &tmp ) )
    {
        if( tmp != GetPlotSettings() )
        {
            SetPlotSettings( tmp );
            OnModify();
        }
    }
}


void PCB_EDIT_FRAME::UpdateTitle()
{
    wxFileName  fileName = GetBoard()->GetFileName();
    wxString    title = wxString::Format( wxT( "Pcbnew %s " ), GetChars( GetBuildVersion() ) );

    if( fileName.IsOk() && fileName.FileExists() )
    {
        title << fileName.GetFullPath();

        if( !fileName.IsFileWritable() )
            title << _( " [Read Only]" );
    }
    else
    {
        title << _( " [new file]" ) << wxT(" ") << fileName.GetFullPath();
    }

    SetTitle( title );
}

#if defined(KICAD_SCRIPTING_WXPYTHON)
void PCB_EDIT_FRAME::ScriptingConsoleEnableDisable( wxCommandEvent& aEvent )
{
    if( m_pythonPanel == NULL )
    {
        // Add the scripting panel
        EDA_PANEINFO  pythonAuiPane;
        pythonAuiPane.ScriptingConsolePane();
        pythonAuiPane.Caption( wxT( "Python Scripting" ) );
        pythonAuiPane.MinSize( 300, 150 );

    #if 1   // Set to 0 to make the Python console dockable
        // Currently the console is not dockable. Reasons:
        // * When docked there is an issue with accelerator keys used in the main menu:
        //   these keys are not sent to the console, even if it has the focus
        // * The console is more easy to move if it is not dockable
        pythonAuiPane.Dockable( false ).Float();

        // Gives a reasonnable position to the console
        wxPoint pos = m_canvas->GetScreenPosition();
        pythonAuiPane.FloatingPosition( pos.x + 10, pos.y + 10 );
        pythonAuiPane.FloatingSize( 600, 200 );
    #else
        pythonAuiPane.BestSize( 600, 200 );
        pythonAuiPane.LeftDockable( false ).RightDockable( false );
    #endif

        m_pythonPanel = CreatePythonShellWindow( this );
        m_auimgr.AddPane( m_pythonPanel,
                          pythonAuiPane.Name( PYTHONCONSOLE_STRID ).Bottom().Layer(9) );
    }

    m_pythonPanelShow = ! m_pythonPanelShow;
    m_auimgr.GetPane( PYTHONCONSOLE_STRID ).Show( m_pythonPanelShow );

    m_auimgr.Update();
}
#endif

void PCB_EDIT_FRAME::OnSelectAutoPlaceMode( wxCommandEvent& aEvent )
{
    // Automatic placement of modules and tracks is a mutually exclusive operation so
    // clear the other tool if one of the two is selected.
    // Be careful: this event function is called both by the
    // ID_TOOLBARH_PCB_MODE_MODULE and the ID_TOOLBARH_PCB_MODE_TRACKS tool
    // Therefore we should avoid a race condition when deselecting one of these tools
    // inside this function (seems happen on some Linux/wxWidgets versions)
    // when the other tool is selected

    switch( aEvent.GetId() )
    {
    case ID_TOOLBARH_PCB_MODE_MODULE:
        if( aEvent.IsChecked() &&
            m_mainToolBar->GetToolToggled( ID_TOOLBARH_PCB_MODE_TRACKS ) )
        {
            m_mainToolBar->ToggleTool( ID_TOOLBARH_PCB_MODE_TRACKS, false );
        }
        break;

    case ID_TOOLBARH_PCB_MODE_TRACKS:
        if( aEvent.IsChecked() &&
            m_mainToolBar->GetToolToggled( ID_TOOLBARH_PCB_MODE_MODULE ) )
        {
            m_mainToolBar->ToggleTool( ID_TOOLBARH_PCB_MODE_MODULE, false );
        }
        break;
    }
}


void PCB_EDIT_FRAME::OnLayerColorChange( wxCommandEvent& aEvent )
{
    ReCreateLayerBox();
}


void PCB_EDIT_FRAME::ToPlotter( wxCommandEvent& event )
{
    DIALOG_PLOT dlg( this );

    dlg.ShowModal();
}<|MERGE_RESOLUTION|>--- conflicted
+++ resolved
@@ -525,15 +525,6 @@
             m_toolManager->ResetTools( TOOL_BASE::MODEL_RELOAD );
         }
     }
-<<<<<<< HEAD
-
-    // Limit panning to the size of worksheet frame
-    view->RecacheAllItems( true );
-
-    if( IsGalCanvasActive() )
-        GetGalCanvas()->Refresh();
-=======
->>>>>>> e6dfda51
 }
 
 
