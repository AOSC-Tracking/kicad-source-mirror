--- conflicted
+++ resolved
@@ -265,12 +265,7 @@
     if( m_PrintParams.m_Print_Black_and_White )
         GRForceBlackPen( true );
 
-<<<<<<< HEAD
-    EDA_DRAW_PANEL* panel = m_Parent->DrawPanel;
-=======
-
     EDA_DRAW_PANEL* panel = m_Parent->GetCanvas();
->>>>>>> 1983b2db
     EDA_RECT        tmp   = panel->m_ClipBox;
 
     // Set clip box to the max size
