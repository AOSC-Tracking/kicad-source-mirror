--- conflicted
+++ resolved
@@ -554,10 +554,7 @@
             COMPILE_FLAGS   ${OpenMP_CXX_FLAGS}
         )
     endif()
-<<<<<<< HEAD
-=======
-
->>>>>>> f599033a
+
     target_link_libraries( pcbnew_kiface
         3d-viewer
         pcbcommon
