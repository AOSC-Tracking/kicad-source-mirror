/**
 * @file pcbnew/pcbplot.cpp
 */

/*
 * This program source code file is part of KiCad, a free EDA CAD application.
 *
 * Copyright (C) 2012 Jean-Pierre Charras, jean-pierre.charras@ujf-grenoble.fr
 * Copyright (C) 2012 SoftPLC Corporation, Dick Hollenbeck <dick@softplc.com>
 * Copyright (C) 1992-2012 KiCad Developers, see AUTHORS.txt for contributors.
 *
 * This program is free software; you can redistribute it and/or
 * modify it under the terms of the GNU General Public License
 * as published by the Free Software Foundation; either version 2
 * of the License, or (at your option) any later version.
 *
 * This program is distributed in the hope that it will be useful,
 * but WITHOUT ANY WARRANTY; without even the implied warranty of
 * MERCHANTABILITY or FITNESS FOR A PARTICULAR PURPOSE.  See the
 * GNU General Public License for more details.
 *
 * You should have received a copy of the GNU General Public License
 * along with this program; if not, you may find one here:
 * http://www.gnu.org/licenses/old-licenses/gpl-2.0.html
 * or you may search the http://www.gnu.org website for the version 2 license,
 * or you may write to the Free Software Foundation, Inc.,
 * 51 Franklin Street, Fifth Floor, Boston, MA  02110-1301, USA
 */

#include <fctsys.h>
#include <appl_wxstruct.h>
#include <plot_common.h>
#include <confirm.h>
#include <gestfich.h>
#include <wxPcbStruct.h>
#include <pcbplot.h>
#include <worksheet.h>
#include <pcbstruct.h>
#include <macros.h>
#include <base_units.h>

#include <class_board.h>

#include <pcbnew.h>
#include <pcbnew_id.h>
#include <protos.h>
#include <dialog_plot_base.h>
#include <pcb_plot_params.h>
#include <pcb_plot_params_lexer.h>
#include <plotcontroller.h>
#include <wx/ffile.h>

/* Keywords to r/w options in m_config */
#define CONFIG_XFINESCALE_ADJ    wxT( "PlotXFineScaleAdj" )
#define CONFIG_YFINESCALE_ADJ    wxT( "PlotYFineScaleAdj" )
#define CONFIG_PS_FINEWIDTH_ADJ  wxT( "PSPlotFineWidthAdj" )

// Define min and max reasonable values for print scale
#define MIN_SCALE 0.01
#define MAX_SCALE 100.0

static bool setDouble( double* aDouble, double aValue, double aMin, double aMax )
{
    if( aValue < aMin )
    {
        *aDouble = aMin;
        return false;
    }
    else if( aValue > aMax )
    {
        *aDouble = aMax;
        return false;
    }

    *aDouble = aValue;
    return true;
}

/** Get the 'traditional' gerber extension depending on the layer */
static wxString GetGerberExtension( int layer )/*{{{*/
{
    switch( layer )
    {
    case LAYER_N_FRONT:
        return wxString( wxT( "gtl" ) );

    case LAYER_N_2:
    case LAYER_N_3:
    case LAYER_N_4:
    case LAYER_N_5:
    case LAYER_N_6:
    case LAYER_N_7:
    case LAYER_N_8:
    case LAYER_N_9:
    case LAYER_N_10:
    case LAYER_N_11:
    case LAYER_N_12:
    case LAYER_N_13:
    case LAYER_N_14:
    case LAYER_N_15:

        // TODO: see if we use .gbr or a layer identifier (gb1 .. gbnn ?)
        // according to the new internal layers designation
        // (1 is the first internal layer from the front layer)
        return wxString( wxT( "gbr" ) );

    case LAYER_N_BACK:
        return wxString( wxT( "gbl" ) );

    case ADHESIVE_N_BACK:
        return wxString( wxT( "gba" ) );

    case ADHESIVE_N_FRONT:
        return wxString( wxT( "gta" ) );

    case SOLDERPASTE_N_BACK:
        return wxString( wxT( "gbp" ) );

    case SOLDERPASTE_N_FRONT:
        return wxString( wxT( "gtp" ) );

    case SILKSCREEN_N_BACK:
        return wxString( wxT( "gbo" ) );

    case SILKSCREEN_N_FRONT:
        return wxString( wxT( "gto" ) );

    case SOLDERMASK_N_BACK:
        return wxString( wxT( "gbs" ) );

    case SOLDERMASK_N_FRONT:
        return wxString( wxT( "gts" ) );

    case DRAW_N:
    case COMMENT_N:
    case ECO1_N:
    case ECO2_N:
    case EDGE_N:
    default:
        return wxString( wxT( "gbr" ) );
    }
}/*}}}*/

/** Complete a plot filename: forces the output directory, add a suffix to the name
    and sets the extension if specified */
static void BuildPlotFileName( wxFileName *aFilename, /*{{{*/
                               const wxString& aOutputDir,
                               wxString aSuffix,
                               const wxString& aExtension )
{
    aFilename->SetPath( aOutputDir );

    // Set the file extension
    aFilename->SetExt( aExtension );

    /* remove leading and trailing spaces if any from the suffix, if
       something survives add it to the name; also the suffix can contain
       an extension: if that's the case, apply it */
    aSuffix.Trim( true ); aSuffix.Trim( false );

    wxFileName suffix_fn( aSuffix );

    if( suffix_fn.HasName() )
        aFilename->SetName( aFilename->GetName() + wxT( "-" ) + suffix_fn.GetName() );
    if( suffix_fn.HasExt() )
        aFilename->SetExt( suffix_fn.GetExt() );
}/*}}}*/

/** Fix the output directory pathname to absolute and ensure it exists */
static bool EnsureOutputDirectory( wxFileName *aOutputDir, /*{{{*/
                                   const wxString& aBoardFilename,
                                   wxTextCtrl* aMessageBox )
{
    wxString boardFilePath = wxFileName( aBoardFilename ).GetPath();

    if( !aOutputDir->MakeAbsolute( boardFilePath ) )
    {
        wxString msg;
        msg.Printf( _( "Cannot make %s absolute with respect to %s!" ),
                    GetChars( aOutputDir->GetPath() ),
                    GetChars( boardFilePath ) );
        wxMessageBox( msg, _( "Plot" ), wxOK | wxICON_ERROR );
        return false;
    }

    wxString outputPath( aOutputDir->GetPath() );
    if( !wxFileName::DirExists( outputPath ) )
    {
        if( wxMkdir( outputPath ) )
        {
            if( aMessageBox )
            {
                wxString msg;
                msg.Printf( _( "Directory %s created.\n" ), GetChars( outputPath ) );
                aMessageBox->AppendText( msg );
                    return true;
            }
        }
        else
        {
            wxMessageBox( _( "Cannot create output directory!" ),
                          _( "Plot" ), wxOK | wxICON_ERROR );
            return false;
        }
    }
    return true;
}/*}}}*/

/**
 * Class DIALOG_PLOT
 *
 */
class DIALOG_PLOT : public DIALOG_PLOT_BASE
{
public:
    DIALOG_PLOT( PCB_EDIT_FRAME* parent );


private:
    PCB_EDIT_FRAME*     m_parent;
    BOARD*              m_board;
    wxConfig*           m_config;
    std::vector<int>    layerList;               // List to hold CheckListBox layer numbers
    double              m_XScaleAdjust;
    double              m_YScaleAdjust;
    double              m_PSWidthAdjust;         // Global width correction for exact width postscript output.
    double              m_WidthAdjustMinValue;   // Global width correction
    double              m_WidthAdjustMaxValue;   // margins.

    PCB_PLOT_PARAMS     m_plotOpts;

    void Init_Dialog();
    void Plot( wxCommandEvent& event );
    void OnQuit( wxCommandEvent& event );
    void OnClose( wxCloseEvent& event );
    void OnOutputDirectoryBrowseClicked( wxCommandEvent& event );
    void SetPlotFormat( wxCommandEvent& event );
    void OnSetScaleOpt( wxCommandEvent& event );
    void applyPlotSettings();
    void CreateDrillFile( wxCommandEvent& event );
};


DIALOG_PLOT::DIALOG_PLOT( PCB_EDIT_FRAME* aParent ) :
    DIALOG_PLOT_BASE( aParent ),
    m_parent( aParent ),
    m_board( aParent->GetBoard() ),
    m_plotOpts( aParent->GetPlotSettings() )
{
    m_config = wxGetApp().GetSettings();

    Init_Dialog();

    GetSizer()->Fit( this );
    GetSizer()->SetSizeHints( this );
}


void DIALOG_PLOT::Init_Dialog()
{
    wxString   msg;
    wxFileName fileName;

    m_config->Read( CONFIG_XFINESCALE_ADJ, &m_XScaleAdjust );
    m_config->Read( CONFIG_YFINESCALE_ADJ, &m_YScaleAdjust );
    m_config->Read( CONFIG_PS_FINEWIDTH_ADJ, &m_PSWidthAdjust);

    // The reasonable width correction value must be in a range of
    // [-(MinTrackWidth-1), +(MinClearanceValue-1)] decimils.
    m_WidthAdjustMinValue = -(m_board->GetDesignSettings().m_TrackMinWidth - 1);
    m_WidthAdjustMaxValue = m_board->GetSmallestClearanceValue() - 1;

    m_plotFormatOpt->SetSelection( m_plotOpts.GetFormat() );

    // Set units and value for HPGL pen size (this param in in mils).
    AddUnitSymbol( *m_textPenSize, g_UserUnit );
    msg = ReturnStringFromValue( g_UserUnit,
                                 m_plotOpts.GetHPGLPenDiameter() * IU_PER_MILS );
    m_HPGLPenSizeOpt->AppendText( msg );

    // Units are *always* cm/s for HPGL pen speed, from 1 to 99.
    msg = ReturnStringFromValue( UNSCALED_UNITS, m_plotOpts.GetHPGLPenSpeed() );
    m_HPGLPenSpeedOpt->AppendText( msg );

    // Set units and value for HPGL pen overlay (this param in in mils).
    AddUnitSymbol( *m_textPenOvr, g_UserUnit );
    msg = ReturnStringFromValue( g_UserUnit,
                                 m_plotOpts.GetHPGLPenOverlay() * IU_PER_MILS );
    m_HPGLPenOverlayOpt->AppendText( msg );

    AddUnitSymbol( *m_textDefaultPenSize, g_UserUnit );
    msg = ReturnStringFromValue( g_UserUnit, m_plotOpts.GetLineWidth() );
    m_linesWidth->AppendText( msg );

    // Set units for PS global width correction.
    AddUnitSymbol( *m_textPSFineAdjustWidth, g_UserUnit );

    m_useAuxOriginCheckBox->SetValue( m_plotOpts.GetUseAuxOrigin() );

    // Test for a reasonable scale value. Set to 1 if problem
    if( m_XScaleAdjust < MIN_SCALE || m_YScaleAdjust < MIN_SCALE
        || m_XScaleAdjust > MAX_SCALE || m_YScaleAdjust > MAX_SCALE )
        m_XScaleAdjust = m_YScaleAdjust = 1.0;

    msg.Printf( wxT( "%f" ), m_XScaleAdjust );
    m_fineAdjustXscaleOpt->AppendText( msg );

    msg.Printf( wxT( "%f" ), m_YScaleAdjust );
    m_fineAdjustYscaleOpt->AppendText( msg );

    // Test for a reasonable PS width correction value. Set to 0 if problem.
    if( m_PSWidthAdjust < m_WidthAdjustMinValue || m_PSWidthAdjust > m_WidthAdjustMaxValue )
        m_PSWidthAdjust = 0.;

    msg.Printf( wxT( "%f" ), To_User_Unit( g_UserUnit, m_PSWidthAdjust ) );
    m_PSFineAdjustWidthOpt->AppendText( msg );

    m_plotPSNegativeOpt->SetValue( m_plotOpts.GetNegative() );
    m_forcePSA4OutputOpt->SetValue( m_plotOpts.GetA4Output() );

    //  List layers in same order than in setup layers dialog
    // (Front or Top to Back or Bottom)
    DECLARE_LAYERS_ORDER_LIST( layersOrder );
    int layerIndex, checkIndex, layer;

    for( layerIndex = 0; layerIndex < NB_LAYERS; layerIndex++ )
    {
        layer = layersOrder[layerIndex];

        wxASSERT( layer < NB_LAYERS );

        if( !m_board->IsLayerEnabled( layer ) )
            continue;

        layerList.push_back( layer );
        checkIndex = m_layerCheckListBox->Append( m_board->GetLayerName( layer ) );

        if( m_plotOpts.GetLayerSelection() & ( 1 << layer ) )
            m_layerCheckListBox->Check( checkIndex );
    }

    // Option for using proper Gerber extensions
    m_useGerberExtensions->SetValue( m_plotOpts.GetUseGerberExtensions() );

    // Option for excluding contents of "Edges Pcb" layer
    m_excludeEdgeLayerOpt->SetValue( m_plotOpts.GetExcludeEdgeLayer() );

    m_subtractMaskFromSilk->SetValue( m_plotOpts.GetSubtractMaskFromSilk() );

    // Option to plot page references:
    m_plotSheetRef->SetValue( m_plotOpts.GetPlotFrameRef() );

    // Option to allow pads on silkscreen layers
    m_plotPads_on_Silkscreen->SetValue( m_plotOpts.GetPlotPadsOnSilkLayer() );

    // Options to plot texts on footprints
    m_plotModuleValueOpt->SetValue( m_plotOpts.GetPlotValue() );
    m_plotModuleRefOpt->SetValue( m_plotOpts.GetPlotReference() );
    m_plotTextOther->SetValue( m_plotOpts.GetPlotOtherText() );
    m_plotInvisibleText->SetValue( m_plotOpts.GetPlotInvisibleText() );

    // Options to plot pads and vias holes
    m_drillShapeOpt->SetSelection( m_plotOpts.GetDrillMarksType() );

    // Scale option
    m_scaleOpt->SetSelection( m_plotOpts.GetScaleSelection() );

    // Plot mode
    m_plotModeOpt->SetSelection( m_plotOpts.GetMode() );

    // Plot mirror option
    m_plotMirrorOpt->SetValue( m_plotOpts.GetMirror() );

    // Put vias on mask layer
    m_plotNoViaOnMaskOpt->SetValue( m_plotOpts.GetPlotViaOnMaskLayer() );

    // Output directory
    m_outputDirectoryName->SetValue( m_plotOpts.GetOutputDirectory() );

    // Update options values:
    wxCommandEvent cmd_event;
    SetPlotFormat( cmd_event );
    OnSetScaleOpt( cmd_event );
}


void DIALOG_PLOT::OnQuit( wxCommandEvent& event )
{
    Close( true );    // true is to force the frame to close
}


void DIALOG_PLOT::OnClose( wxCloseEvent& event )
{
    applyPlotSettings();
    EndModal( 0 );
}


void DIALOG_PLOT::CreateDrillFile( wxCommandEvent& event )
{
    ( (PCB_EDIT_FRAME*) m_parent )->InstallDrillFrame( event );
}


void DIALOG_PLOT::OnSetScaleOpt( wxCommandEvent& event )
{
    /* Disable sheet reference for scale != 1:1 */
    bool scale1 = ( m_scaleOpt->GetSelection() == 1 );

    m_plotSheetRef->Enable( scale1 );

    if( !scale1 )
        m_plotSheetRef->SetValue( false );
}


void DIALOG_PLOT::OnOutputDirectoryBrowseClicked( wxCommandEvent& event )
{
    // Build the absolute path of current output plot directory
    // to preselect it when opening the dialog.
    wxFileName fn( m_outputDirectoryName->GetValue() );
    wxString path;

    if( fn.IsRelative() )
        path = wxGetCwd() + fn.GetPathSeparator() + m_outputDirectoryName->GetValue();
    else
        path = m_outputDirectoryName->GetValue();

    wxDirDialog dirDialog( this, _( "Select Output Directory" ), path );

    if( dirDialog.ShowModal() == wxID_CANCEL )
        return;

    wxFileName dirName = wxFileName::DirName( dirDialog.GetPath() );

    wxMessageDialog dialog( this, _( "Use a relative path? "),
                            _( "Plot Output Directory" ),
                            wxYES_NO | wxICON_QUESTION | wxYES_DEFAULT );

    if( dialog.ShowModal() == wxID_YES ) {
        wxString boardFilePath = ( (wxFileName) m_parent->GetBoard()->GetFileName()).GetPath();

        if( !dirName.MakeRelativeTo( boardFilePath ) )
            wxMessageBox( _( "Cannot make path relative (target volume different from board file volume)!" ),
                          _( "Plot Output Directory" ), wxOK | wxICON_ERROR );
    }

    m_outputDirectoryName->SetValue( dirName.GetFullPath() );
}


void DIALOG_PLOT::SetPlotFormat( wxCommandEvent& event )
{
    switch( m_plotFormatOpt->GetSelection() )
    {
    case PLOT_FORMAT_POST:
        m_drillShapeOpt->Enable( true );
        m_plotModeOpt->Enable( true );
        m_plotMirrorOpt->Enable( true );
        m_useAuxOriginCheckBox->Enable( false );
        m_useAuxOriginCheckBox->SetValue( false );
        m_linesWidth->Enable( true );
        m_HPGLPenSizeOpt->Enable( false );
        m_HPGLPenSpeedOpt->Enable( false );
        m_HPGLPenOverlayOpt->Enable( false );
        m_excludeEdgeLayerOpt->Enable( true );
        m_subtractMaskFromSilk->Enable( false );
        m_subtractMaskFromSilk->SetValue( false );
        m_useGerberExtensions->Enable( false );
        m_useGerberExtensions->SetValue( false );
        m_scaleOpt->Enable( true );
        m_fineAdjustXscaleOpt->Enable( true );
        m_fineAdjustYscaleOpt->Enable( true );
        m_PSFineAdjustWidthOpt->Enable( true );
        m_plotPSNegativeOpt->Enable( true );
        m_forcePSA4OutputOpt->Enable( true );

        m_PlotOptionsSizer->Hide( m_GerberOptionsSizer );
        m_PlotOptionsSizer->Hide( m_HPGLOptionsSizer );
        m_PlotOptionsSizer->Show( m_PSOptionsSizer );
        break;

    case PLOT_FORMAT_GERBER:
        m_drillShapeOpt->Enable( false );
        m_drillShapeOpt->SetSelection( 0 );
        m_plotModeOpt->Enable( false );
        m_plotModeOpt->SetSelection( 1 );
        m_plotMirrorOpt->Enable( false );
        m_plotMirrorOpt->SetValue( false );
        m_useAuxOriginCheckBox->Enable( true );
        m_linesWidth->Enable( true );
        m_HPGLPenSizeOpt->Enable( false );
        m_HPGLPenSpeedOpt->Enable( false );
        m_HPGLPenOverlayOpt->Enable( false );
        m_excludeEdgeLayerOpt->Enable( true );
        m_subtractMaskFromSilk->Enable( true );
        m_useGerberExtensions->Enable( true );
        m_scaleOpt->Enable( false );
        m_scaleOpt->SetSelection( 1 );
        m_fineAdjustXscaleOpt->Enable( false );
        m_fineAdjustYscaleOpt->Enable( false );
        m_PSFineAdjustWidthOpt->Enable( false );
        m_plotPSNegativeOpt->Enable( false );
        m_plotPSNegativeOpt->SetValue( false );
        m_forcePSA4OutputOpt->Enable( false );
        m_forcePSA4OutputOpt->SetValue( false );

        m_PlotOptionsSizer->Show( m_GerberOptionsSizer );
        m_PlotOptionsSizer->Hide( m_HPGLOptionsSizer );
        m_PlotOptionsSizer->Hide( m_PSOptionsSizer );
        break;

    case PLOT_FORMAT_HPGL:
        m_drillShapeOpt->Enable( true );
        m_plotModeOpt->Enable( true );
        m_plotMirrorOpt->Enable( true );
        m_useAuxOriginCheckBox->Enable( false );
        m_useAuxOriginCheckBox->SetValue( false );
        m_linesWidth->Enable( false );
        m_HPGLPenSizeOpt->Enable( true );
        m_HPGLPenSpeedOpt->Enable( true );
        m_HPGLPenOverlayOpt->Enable( true );
        m_excludeEdgeLayerOpt->Enable( true );
        m_subtractMaskFromSilk->Enable( false );
        m_subtractMaskFromSilk->SetValue( false );
        m_useGerberExtensions->Enable( false );
        m_useGerberExtensions->SetValue( false );
        m_scaleOpt->Enable( true );
        m_fineAdjustXscaleOpt->Enable( false );
        m_fineAdjustYscaleOpt->Enable( false );
        m_PSFineAdjustWidthOpt->Enable( false );
        m_plotPSNegativeOpt->SetValue( false );
        m_plotPSNegativeOpt->Enable( false );
        m_forcePSA4OutputOpt->Enable( true );

        m_PlotOptionsSizer->Hide( m_GerberOptionsSizer );
        m_PlotOptionsSizer->Show( m_HPGLOptionsSizer );
        m_PlotOptionsSizer->Hide( m_PSOptionsSizer );
        break;

    case PLOT_FORMAT_DXF:
        m_drillShapeOpt->Enable( true );
        m_plotModeOpt->Enable( true );
        m_plotMirrorOpt->Enable( false );
        m_plotMirrorOpt->SetValue( false );
        m_useAuxOriginCheckBox->Enable( true );
        m_linesWidth->Enable( false );
        m_HPGLPenSizeOpt->Enable( false );
        m_HPGLPenSpeedOpt->Enable( false );
        m_HPGLPenOverlayOpt->Enable( false );
        m_excludeEdgeLayerOpt->Enable( true );
        m_subtractMaskFromSilk->Enable( false );
        m_subtractMaskFromSilk->SetValue( false );
        m_useGerberExtensions->Enable( false );
        m_useGerberExtensions->SetValue( false );
        m_scaleOpt->Enable( false );
        m_scaleOpt->SetSelection( 1 );
        m_fineAdjustXscaleOpt->Enable( false );
        m_fineAdjustYscaleOpt->Enable( false );
        m_PSFineAdjustWidthOpt->Enable( false );
        m_plotPSNegativeOpt->Enable( false );
        m_plotPSNegativeOpt->SetValue( false );
        m_forcePSA4OutputOpt->Enable( false );
        m_forcePSA4OutputOpt->SetValue( false );

        m_PlotOptionsSizer->Show( m_GerberOptionsSizer );
        m_PlotOptionsSizer->Hide( m_HPGLOptionsSizer );
        m_PlotOptionsSizer->Hide( m_PSOptionsSizer );
        break;

    default:
        wxASSERT( false );
    }

    /* Update the interlock between scale and frame reference
     * (scaling would mess up the frame border...) */
    OnSetScaleOpt( event );

    Layout();
    m_MainSizer->SetSizeHints( this );
}


void DIALOG_PLOT::applyPlotSettings()
{
    PCB_PLOT_PARAMS tempOptions;

    tempOptions.SetExcludeEdgeLayer( m_excludeEdgeLayerOpt->GetValue() );

    tempOptions.SetSubtractMaskFromSilk( m_subtractMaskFromSilk->GetValue() );

    tempOptions.SetPlotFrameRef( m_plotSheetRef->GetValue() );

    tempOptions.SetPlotPadsOnSilkLayer( m_plotPads_on_Silkscreen->GetValue() );

    tempOptions.SetUseAuxOrigin( m_useAuxOriginCheckBox->GetValue() );

    tempOptions.SetPlotValue( m_plotModuleValueOpt->GetValue() );
    tempOptions.SetPlotReference( m_plotModuleRefOpt->GetValue() );
    tempOptions.SetPlotOtherText( m_plotTextOther->GetValue() );
    tempOptions.SetPlotInvisibleText( m_plotInvisibleText->GetValue() );

    tempOptions.SetScaleSelection( m_scaleOpt->GetSelection() );

    tempOptions.SetDrillMarksType( static_cast<PCB_PLOT_PARAMS::DrillMarksType>
            ( m_drillShapeOpt->GetSelection() ) );
    tempOptions.SetMirror( m_plotMirrorOpt->GetValue() );
    tempOptions.SetMode( static_cast<EDA_DRAW_MODE_T>( m_plotModeOpt->GetSelection() ) );
    tempOptions.SetPlotViaOnMaskLayer( m_plotNoViaOnMaskOpt->GetValue() );

    // Update settings from text fields. Rewrite values back to the fields,
    // since the values may have been constrained by the setters.

    // read HPLG pen size (this param is stored in mils)
    wxString msg = m_HPGLPenSizeOpt->GetValue();
    int      tmp = ReturnValueFromString( g_UserUnit, msg ) / IU_PER_MILS;

    if( !tempOptions.SetHPGLPenDiameter( tmp ) )
    {
        msg = ReturnStringFromValue( g_UserUnit, tempOptions.GetHPGLPenDiameter() * IU_PER_MILS );
        m_HPGLPenSizeOpt->SetValue( msg );
        msg.Printf( _( "HPGL pen size constrained!\n" ) );
        m_messagesBox->AppendText( msg );
    }

    // read HPGL pen speed (this param is stored in cm/s)
    msg = m_HPGLPenSpeedOpt->GetValue();
    tmp = ReturnValueFromString( UNSCALED_UNITS, msg );

    if( !tempOptions.SetHPGLPenSpeed( tmp ) )
    {
        msg = ReturnStringFromValue( UNSCALED_UNITS, tempOptions.GetHPGLPenSpeed() );
        m_HPGLPenSpeedOpt->SetValue( msg );
        msg.Printf( _( "HPGL pen speed constrained!\n" ) );
        m_messagesBox->AppendText( msg );
    }

    // Read HPGL pen overlay (this param is stored in mils)
    msg = m_HPGLPenOverlayOpt->GetValue();
    tmp = ReturnValueFromString( g_UserUnit, msg ) / IU_PER_MILS;

    if( !tempOptions.SetHPGLPenOverlay( tmp ) )
    {
        msg = ReturnStringFromValue( g_UserUnit,
                                     tempOptions.GetHPGLPenOverlay() * IU_PER_MILS );
        m_HPGLPenOverlayOpt->SetValue( msg );
        msg.Printf( _( "HPGL pen overlay constrained!\n" ) );
        m_messagesBox->AppendText( msg );
    }

    // Default linewidth
    msg = m_linesWidth->GetValue();
    tmp = ReturnValueFromString( g_UserUnit, msg );

    if( !tempOptions.SetLineWidth( tmp ) )
    {
        msg = ReturnStringFromValue( g_UserUnit, tempOptions.GetLineWidth() );
        m_linesWidth->SetValue( msg );
        msg.Printf( _( "Default linewidth constrained!\n" ) );
        m_messagesBox->AppendText( msg );
    }

    // X scale
    double tmpDouble;
    msg = m_fineAdjustXscaleOpt->GetValue();
    msg.ToDouble( &tmpDouble );

    if( !setDouble( &m_XScaleAdjust, tmpDouble, MIN_SCALE, MAX_SCALE ) )
    {
        msg.Printf( wxT( "%f" ), m_XScaleAdjust );
        m_fineAdjustXscaleOpt->SetValue( msg );
        msg.Printf( _( "X scale constrained!\n" ) );
        m_messagesBox->AppendText( msg );
    }

    m_config->Write( CONFIG_XFINESCALE_ADJ, m_XScaleAdjust );

    // Y scale
    msg = m_fineAdjustYscaleOpt->GetValue();
    msg.ToDouble( &tmpDouble );

    if( !setDouble( &m_YScaleAdjust, tmpDouble, MIN_SCALE, MAX_SCALE ) )
    {
        msg.Printf( wxT( "%f" ), m_YScaleAdjust );
        m_fineAdjustYscaleOpt->SetValue( msg );
        msg.Printf( _( "Y scale constrained!\n" ) );
        m_messagesBox->AppendText( msg );
    }

    m_config->Write( CONFIG_YFINESCALE_ADJ, m_YScaleAdjust );

    // PS Width correction
    msg = m_PSFineAdjustWidthOpt->GetValue();
    tmpDouble = ReturnValueFromString( g_UserUnit, msg );

    if( !setDouble( &m_PSWidthAdjust, tmpDouble, m_WidthAdjustMinValue, m_WidthAdjustMaxValue ) )
    {
        msg = ReturnStringFromValue( g_UserUnit, m_PSWidthAdjust );
        m_PSFineAdjustWidthOpt->SetValue( msg );
        msg.Printf( _( "Width correction constrained!\n"
"The reasonable width correction value must be in a range of\n"
" [%+f; %+f] (%s) for current design rules!\n" ),
                    To_User_Unit( g_UserUnit, m_WidthAdjustMinValue ),
                    To_User_Unit( g_UserUnit, m_WidthAdjustMaxValue ),
                    ( g_UserUnit == INCHES )? wxT("\"") : wxT("mm") );
        m_messagesBox->AppendText( msg );
    }

    m_config->Write( CONFIG_PS_FINEWIDTH_ADJ, m_PSWidthAdjust );

    tempOptions.SetUseGerberExtensions( m_useGerberExtensions->GetValue() );

    tempOptions.SetFormat( static_cast<PlotFormat>( m_plotFormatOpt->GetSelection() ) );

    long selectedLayers = 0;
    unsigned int i;

    for( i = 0; i < layerList.size(); i++ )
    {
        if( m_layerCheckListBox->IsChecked( i ) )
            selectedLayers |= (1 << layerList[i]);
    }

    tempOptions.SetLayerSelection( selectedLayers );
    tempOptions.SetNegative( m_plotPSNegativeOpt->GetValue() );
    tempOptions.SetA4Output( m_forcePSA4OutputOpt->GetValue() );

    // Set output directory and replace backslashes with forward ones
    wxString dirStr;
    dirStr = m_outputDirectoryName->GetValue();
    dirStr.Replace( wxT( "\\" ), wxT( "/" ) );
    tempOptions.SetOutputDirectory( dirStr );

    if( m_plotOpts != tempOptions )
    {
        m_parent->SetPlotSettings( tempOptions );
        m_plotOpts = tempOptions;
        m_parent->OnModify();
    }
}


void DIALOG_PLOT::Plot( wxCommandEvent& event )
{
    int        layer;
<<<<<<< HEAD
    wxFileName fn;
=======
>>>>>>> 619c8e68

    applyPlotSettings();

    // Create output directory if it does not exist (also transform it in
    // absolute form). Bail if it fails
    wxFileName outputDir = wxFileName::DirName( m_plotOpts.GetOutputDirectory() );
    wxString boardFilename = m_parent->GetBoard()->GetFileName();
    if( !EnsureOutputDirectory( &outputDir, boardFilename, m_messagesBox ) )
        return;
<<<<<<< HEAD
    }

    if( !wxFileName::DirExists( outputDir.GetPath() ) )
    {
        if( wxMkdir( outputDir.GetPath() ) )
        {
            wxString msg;
            msg.Printf( _( "Directory %s created.\n" ), GetChars( outputDir.GetPath() ) );
            m_messagesBox->AppendText( msg );
        }
        else
        {
            wxMessageBox( _( "Cannot create output directory!" ),
                          _( "Plot" ), wxOK | wxICON_ERROR );
            return;
        }
    }
=======
>>>>>>> 619c8e68

    m_plotOpts.SetAutoScale( false );
    m_plotOpts.SetScale( 1 );
    switch( m_plotOpts.GetScaleSelection() )
    {
    default:
        break;

    case 0:     // Autoscale option
        m_plotOpts.SetAutoScale( true );
        break;

    case 2:     // 3:2 option
        m_plotOpts.SetScale( 1.5 );
        break;

    case 3:     // 2:1 option
        m_plotOpts.SetScale( 2 );
        break;

    case 4:     // 3:1 option
        m_plotOpts.SetScale( 3 );
        break;
    }

    /* If the scale factor edit controls are disabled or the scale value
     * is 0, don't adjust the base scale factor.   This fixes a bug when
     * the default scale adjust is initialized to 0 and saved in program
     * settings resulting in a divide by zero fault.
     */
    if( m_fineAdjustXscaleOpt->IsEnabled()  && m_XScaleAdjust != 0.0 )
        m_plotOpts.SetFineScaleAdjustX( m_XScaleAdjust );

    if( m_fineAdjustYscaleOpt->IsEnabled() && m_YScaleAdjust != 0.0 )
        m_plotOpts.SetFineScaleAdjustY( m_YScaleAdjust );

    if( m_PSFineAdjustWidthOpt->IsEnabled() )
        m_plotOpts.SetWidthAdjust( m_PSWidthAdjust );

<<<<<<< HEAD
    switch( m_plotOpts.GetFormat() )
    {
    case PLOT_FORMAT_GERBER:
    case PLOT_FORMAT_DXF:
        m_plotOpts.SetScale( 1 ); // No scaling for these
        break;
    default:
        break;
    }
=======
    wxString file_ext( GetDefaultPlotExtension( m_plotOpts.GetFormat() ) );
>>>>>>> 619c8e68

    wxString file_ext( GetDefaultPlotExtension( m_plotOpts.GetFormat() ) );

    // Test for a reasonable scale value
    // XXX could this actually happen? isn't it constrained in the apply
    // function?
    if( m_plotOpts.GetScale() < MIN_SCALE )
        DisplayInfoMessage( this,
                            _( "Warning: Scale option set to a very small value" ) );

    if( m_plotOpts.GetScale() > MAX_SCALE )
        DisplayInfoMessage( this,
                            _( "Warning: Scale option set to a very large value" ) );

    // Save the current plot options in the board
    m_parent->SetPlotSettings( m_plotOpts );

    long layerMask = 1;

    for( layer = 0; layer < NB_LAYERS; layer++, layerMask <<= 1 )
    {
        if( m_plotOpts.GetLayerSelection() & layerMask )
        {
            // Pick the basename from the board file
            wxFileName fn( boardFilename );

            // Use Gerber Extensions based on layer number
            // (See http://en.wikipedia.org/wiki/Gerber_File)
            if( ( m_plotOpts.GetFormat() == PLOT_FORMAT_GERBER )
                && m_useGerberExtensions->GetValue() )
<<<<<<< HEAD
            {
                switch( layer )
                {
                case LAYER_N_FRONT:
                    fn.SetExt( wxT( "gtl" ) );
                    break;

                case LAYER_N_2:
                case LAYER_N_3:
                case LAYER_N_4:
                case LAYER_N_5:
                case LAYER_N_6:
                case LAYER_N_7:
                case LAYER_N_8:
                case LAYER_N_9:
                case LAYER_N_10:
                case LAYER_N_11:
                case LAYER_N_12:
                case LAYER_N_13:
                case LAYER_N_14:
                case LAYER_N_15:

                    // TODO: see if we use .gbr or a layer identifier (gb1 .. gbnn ?)
                    // according to the new internal layers designation
                    // (1 is the first internal layer from the front layer)
                    fn.SetExt( wxT( "gbr" ) );
                    break;

                case LAYER_N_BACK:
                    fn.SetExt( wxT( "gbl" ) );
                    break;

                case ADHESIVE_N_BACK:
                    fn.SetExt( wxT( "gba" ) );
                    break;

                case ADHESIVE_N_FRONT:
                    fn.SetExt( wxT( "gta" ) );
                    break;

                case SOLDERPASTE_N_BACK:
                    fn.SetExt( wxT( "gbp" ) );
                    break;

                case SOLDERPASTE_N_FRONT:
                    fn.SetExt( wxT( "gtp" ) );
                    break;

                case SILKSCREEN_N_BACK:
                    fn.SetExt( wxT( "gbo" ) );
                    break;

                case SILKSCREEN_N_FRONT:
                    fn.SetExt( wxT( "gto" ) );
                    break;

                case SOLDERMASK_N_BACK:
                    fn.SetExt( wxT( "gbs" ) );
                    break;

                case SOLDERMASK_N_FRONT:
                    fn.SetExt( wxT( "gts" ) );
                    break;

                case DRAW_N:
                case COMMENT_N:
                case ECO1_N:
                case ECO2_N:
                case EDGE_N:
                default:
                    fn.SetExt( wxT( "gbr" ) );
                    break;
                }
            }
            else
            {
                fn.SetExt( file_ext );
            }

            switch( m_plotOpts.GetFormat() )
            {
            case PLOT_FORMAT_POST:
                success = m_parent->ExportToPostScriptFile( fn.GetFullPath(), layer,
                                                            m_plotOpts.GetA4Output(),
                                                            m_plotOpts.GetMode() );
                break;

            case PLOT_FORMAT_GERBER:
                success = m_parent->ExportToGerberFile( fn.GetFullPath(), layer,
                                                        m_plotOpts.GetUseAuxOrigin(),
                                                        m_plotOpts.GetMode() );
                break;

            case PLOT_FORMAT_HPGL:
                success = m_parent->ExportToHpglFile( fn.GetFullPath(), layer,
                                                      m_plotOpts.GetMode() );
                break;

            case PLOT_FORMAT_DXF:
                success = m_parent->ExportToDxfFile( fn.GetFullPath(), layer,
                                                     m_plotOpts.GetMode() );
                break;
            }
=======
                file_ext = GetGerberExtension( layer );

            // Create file name (from the English layer name for non copper layers).
            BuildPlotFileName( &fn, outputDir.GetPath(),
                               m_board->GetLayerName( layer, false ),
                               file_ext );

            LOCALE_IO toggle;
            BOARD *board = m_parent->GetBoard();
            PLOTTER *plotter = StartPlotBoard(board, &m_plotOpts,
                                              fn.GetFullPath(),
                                              wxEmptyString );
>>>>>>> 619c8e68

            // Print diags in messages box:
            wxString msg;
            if( plotter )
            {
                PlotBoardLayer( board, plotter, layer, m_plotOpts );
                plotter->EndPlot();
                delete plotter;

                msg.Printf( _( "Plot file <%s> created" ), GetChars( fn.GetFullPath() ) );
            }
            else
                msg.Printf( _( "Unable to create <%s>" ), GetChars( fn.GetFullPath() ) );

            msg << wxT( "\n" );
            m_messagesBox->AppendText( msg );
        }
    }

    // If no layer selected, we have nothing plotted.
    // Prompt user if it happens because he could think there is a bug in Pcbnew.
    if( !m_plotOpts.GetLayerSelection() )
        DisplayError( this, _( "No layer selected" ) );
}


void PCB_EDIT_FRAME::ToPlotter( wxCommandEvent& event )
{
    DIALOG_PLOT dlg( this );
    dlg.ShowModal();
}

/** Batch plotter constructor, nothing interesting here */
PLOT_CONTROLLER::PLOT_CONTROLLER( BOARD *aBoard )
    : m_plotter( NULL ), m_board( aBoard )
{
}

/** Batch plotter destructor, ensures that the last plot is closed */
PLOT_CONTROLLER::~PLOT_CONTROLLER()
{
    ClosePlot();
}

/* IMPORTANT THING TO KNOW: the locale during plots *MUST* be kept as
 * C/POSIX using a LOCALE_IO object on the stack. This even when
 * opening/closing the plotfile, since some drivers do I/O even then */

/** Close the current plot, nothing happens if it isn't open */
void PLOT_CONTROLLER::ClosePlot()
{
    LOCALE_IO toggle;

    if( m_plotter )
    {
        m_plotter->EndPlot();
        delete m_plotter;
        m_plotter = NULL;
    }
}

/** Open a new plotfile; works as a factory for plotter objects
 */
bool PLOT_CONTROLLER::OpenPlotfile( const wxString &aSuffix, /*{{{*/
                                    PlotFormat aFormat,
                                    const wxString &aSheetDesc )
{
    LOCALE_IO toggle;

    /* Save the current format: sadly some plot routines depends on this
       but the main reason is that the StartPlot method uses it to
       dispatch the plotter creation */
    m_plotOpts.SetFormat( aFormat );

    // Ensure that the previous plot is closed
    ClosePlot();

    // Now compute the full filename for the output and start the plot
    // (after ensuring the output directory is OK)
    wxString outputDirName = m_plotOpts.GetOutputDirectory() ;
    wxFileName outputDir = wxFileName::DirName( outputDirName );
    wxString boardFilename = m_board->GetFileName();
    if( EnsureOutputDirectory( &outputDir, boardFilename, NULL ) )
    {
        wxFileName fn( boardFilename );
        BuildPlotFileName( &fn, outputDirName,
                aSuffix, GetDefaultPlotExtension( aFormat ) );

        m_plotter = StartPlotBoard( m_board, &m_plotOpts, fn.GetFullPath(),
                                    aSheetDesc );
    }
    return( m_plotter != NULL );
}/*}}}*/

/** Plot a single layer on the current plotfile */
bool PLOT_CONTROLLER::PlotLayer( int aLayer )/*{{{*/
{
    LOCALE_IO toggle;

    // No plot open, nothing to do...
    if( !m_plotter )
        return false;

    // Fully delegated to the parent
    PlotBoardLayer( m_board, m_plotter, aLayer, m_plotOpts );

    return true;
}/*}}}*/
<|MERGE_RESOLUTION|>--- conflicted
+++ resolved
@@ -744,10 +744,6 @@
 void DIALOG_PLOT::Plot( wxCommandEvent& event )
 {
     int        layer;
-<<<<<<< HEAD
-    wxFileName fn;
-=======
->>>>>>> 619c8e68
 
     applyPlotSettings();
 
@@ -757,26 +753,6 @@
     wxString boardFilename = m_parent->GetBoard()->GetFileName();
     if( !EnsureOutputDirectory( &outputDir, boardFilename, m_messagesBox ) )
         return;
-<<<<<<< HEAD
-    }
-
-    if( !wxFileName::DirExists( outputDir.GetPath() ) )
-    {
-        if( wxMkdir( outputDir.GetPath() ) )
-        {
-            wxString msg;
-            msg.Printf( _( "Directory %s created.\n" ), GetChars( outputDir.GetPath() ) );
-            m_messagesBox->AppendText( msg );
-        }
-        else
-        {
-            wxMessageBox( _( "Cannot create output directory!" ),
-                          _( "Plot" ), wxOK | wxICON_ERROR );
-            return;
-        }
-    }
-=======
->>>>>>> 619c8e68
 
     m_plotOpts.SetAutoScale( false );
     m_plotOpts.SetScale( 1 );
@@ -816,20 +792,6 @@
     if( m_PSFineAdjustWidthOpt->IsEnabled() )
         m_plotOpts.SetWidthAdjust( m_PSWidthAdjust );
 
-<<<<<<< HEAD
-    switch( m_plotOpts.GetFormat() )
-    {
-    case PLOT_FORMAT_GERBER:
-    case PLOT_FORMAT_DXF:
-        m_plotOpts.SetScale( 1 ); // No scaling for these
-        break;
-    default:
-        break;
-    }
-=======
-    wxString file_ext( GetDefaultPlotExtension( m_plotOpts.GetFormat() ) );
->>>>>>> 619c8e68
-
     wxString file_ext( GetDefaultPlotExtension( m_plotOpts.GetFormat() ) );
 
     // Test for a reasonable scale value
@@ -859,111 +821,6 @@
             // (See http://en.wikipedia.org/wiki/Gerber_File)
             if( ( m_plotOpts.GetFormat() == PLOT_FORMAT_GERBER )
                 && m_useGerberExtensions->GetValue() )
-<<<<<<< HEAD
-            {
-                switch( layer )
-                {
-                case LAYER_N_FRONT:
-                    fn.SetExt( wxT( "gtl" ) );
-                    break;
-
-                case LAYER_N_2:
-                case LAYER_N_3:
-                case LAYER_N_4:
-                case LAYER_N_5:
-                case LAYER_N_6:
-                case LAYER_N_7:
-                case LAYER_N_8:
-                case LAYER_N_9:
-                case LAYER_N_10:
-                case LAYER_N_11:
-                case LAYER_N_12:
-                case LAYER_N_13:
-                case LAYER_N_14:
-                case LAYER_N_15:
-
-                    // TODO: see if we use .gbr or a layer identifier (gb1 .. gbnn ?)
-                    // according to the new internal layers designation
-                    // (1 is the first internal layer from the front layer)
-                    fn.SetExt( wxT( "gbr" ) );
-                    break;
-
-                case LAYER_N_BACK:
-                    fn.SetExt( wxT( "gbl" ) );
-                    break;
-
-                case ADHESIVE_N_BACK:
-                    fn.SetExt( wxT( "gba" ) );
-                    break;
-
-                case ADHESIVE_N_FRONT:
-                    fn.SetExt( wxT( "gta" ) );
-                    break;
-
-                case SOLDERPASTE_N_BACK:
-                    fn.SetExt( wxT( "gbp" ) );
-                    break;
-
-                case SOLDERPASTE_N_FRONT:
-                    fn.SetExt( wxT( "gtp" ) );
-                    break;
-
-                case SILKSCREEN_N_BACK:
-                    fn.SetExt( wxT( "gbo" ) );
-                    break;
-
-                case SILKSCREEN_N_FRONT:
-                    fn.SetExt( wxT( "gto" ) );
-                    break;
-
-                case SOLDERMASK_N_BACK:
-                    fn.SetExt( wxT( "gbs" ) );
-                    break;
-
-                case SOLDERMASK_N_FRONT:
-                    fn.SetExt( wxT( "gts" ) );
-                    break;
-
-                case DRAW_N:
-                case COMMENT_N:
-                case ECO1_N:
-                case ECO2_N:
-                case EDGE_N:
-                default:
-                    fn.SetExt( wxT( "gbr" ) );
-                    break;
-                }
-            }
-            else
-            {
-                fn.SetExt( file_ext );
-            }
-
-            switch( m_plotOpts.GetFormat() )
-            {
-            case PLOT_FORMAT_POST:
-                success = m_parent->ExportToPostScriptFile( fn.GetFullPath(), layer,
-                                                            m_plotOpts.GetA4Output(),
-                                                            m_plotOpts.GetMode() );
-                break;
-
-            case PLOT_FORMAT_GERBER:
-                success = m_parent->ExportToGerberFile( fn.GetFullPath(), layer,
-                                                        m_plotOpts.GetUseAuxOrigin(),
-                                                        m_plotOpts.GetMode() );
-                break;
-
-            case PLOT_FORMAT_HPGL:
-                success = m_parent->ExportToHpglFile( fn.GetFullPath(), layer,
-                                                      m_plotOpts.GetMode() );
-                break;
-
-            case PLOT_FORMAT_DXF:
-                success = m_parent->ExportToDxfFile( fn.GetFullPath(), layer,
-                                                     m_plotOpts.GetMode() );
-                break;
-            }
-=======
                 file_ext = GetGerberExtension( layer );
 
             // Create file name (from the English layer name for non copper layers).
@@ -976,7 +833,6 @@
             PLOTTER *plotter = StartPlotBoard(board, &m_plotOpts,
                                               fn.GetFullPath(),
                                               wxEmptyString );
->>>>>>> 619c8e68
 
             // Print diags in messages box:
             wxString msg;
