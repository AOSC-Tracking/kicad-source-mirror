--- conflicted
+++ resolved
@@ -1034,13 +1034,8 @@
     if( !screen->m_IsPrinting & g_ShowPageLimits )
     {
         GRSetDrawMode( DC, GR_COPY );
-<<<<<<< HEAD
-        GRRect( &m_canvas->m_ClipBox, DC, 0, 0,
+        GRRect( m_canvas->GetClipBox(), DC, 0, 0,
                 pageSize.x * scale, pageSize.y * scale, width,
-=======
-        GRRect( m_canvas->GetClipBox(), DC, 0, 0,
-                Sheet->m_Size.x * scale, Sheet->m_Size.y * scale, width,
->>>>>>> 152b8d91
                 g_DrawBgColor == WHITE ? LIGHTGRAY : DARKDARKGRAY );
     }
 
@@ -1097,15 +1092,9 @@
             break;
 
         case WS_SEGMENT_LU:
-<<<<<<< HEAD
             xg = pageInfo.GetLeftMargin() - WsItem->m_Endx;
             yg = pageSize.y - pageInfo.GetBottomMarginMils() - WsItem->m_Endy;
-            GRLine( &m_canvas->m_ClipBox, DC, pos.x, pos.y,
-=======
-            xg = Sheet->m_LeftMargin - WsItem->m_Endx;
-            yg = Sheet->m_Size.y - Sheet->m_BottomMargin - WsItem->m_Endy;
             GRLine( m_canvas->GetClipBox(), DC, pos.x, pos.y,
->>>>>>> 152b8d91
                     xg * scale, yg * scale, width, Color );
             break;
         }
@@ -1120,15 +1109,9 @@
         switch( WsItem->m_Type )
         {
         case WS_SEGMENT_LT:
-<<<<<<< HEAD
             xg = pageInfo.GetLeftMarginMils() + WsItem->m_Endx;
             yg = pageInfo.GetBottomMarginMils() + WsItem->m_Endy;
-            GRLine( &m_canvas->m_ClipBox, DC, pos.x, pos.y,
-=======
-            xg = Sheet->m_LeftMargin + WsItem->m_Endx;
-            yg = Sheet->m_BottomMargin + WsItem->m_Endy;
-            GRLine( m_canvas->GetClipBox(), DC, pos.x, pos.y,
->>>>>>> 152b8d91
+            GRLine( &m_canvas->GetClipBox(), DC, pos.x, pos.y,
                     xg * scale, yg * scale, width, Color );
             break;
         }
@@ -1349,19 +1332,11 @@
                 pos.y = ( refy - WsItem->m_Posy ) * scale;
 
             case WS_SEGMENT:
-<<<<<<< HEAD
                 xg = pageSize.x -
                      pageInfo.GetRightMarginMils() - WsItem->m_Endx;
                 yg = pageSize.y -
                      pageInfo.GetBottomMarginMils() - WsItem->m_Endy;
-                GRLine( &m_canvas->m_ClipBox, DC, pos.x, pos.y,
-=======
-                xg = Sheet->m_Size.x -
-                     Sheet->m_RightMargin - WsItem->m_Endx;
-                yg = Sheet->m_Size.y -
-                     Sheet->m_BottomMargin - WsItem->m_Endy;
-                GRLine( m_canvas->GetClipBox(), DC, pos.x, pos.y,
->>>>>>> 152b8d91
+                GRLine( &m_canvas->GetClipBox(), DC, pos.x, pos.y,
                         xg * scale, yg * scale, width, Color );
                 break;
             }
@@ -1421,19 +1396,11 @@
                 pos.y = ( refy - WsItem->m_Posy ) * scale;
 
             case WS_SEGMENT_D:
-<<<<<<< HEAD
                 xg = pageSize.x -
                      pageInfo.GetRightMarginMils() - WsItem->m_Endx;
                 yg = pageSize.y -
                      pageInfo.GetBottomMarginMils() - WsItem->m_Endy;
-                GRLine( &m_canvas->m_ClipBox, DC, pos.x, pos.y,
-=======
-                xg = Sheet->m_Size.x -
-                     Sheet->m_RightMargin - WsItem->m_Endx;
-                yg = Sheet->m_Size.y -
-                     Sheet->m_BottomMargin - WsItem->m_Endy;
-                GRLine( m_canvas->GetClipBox(), DC, pos.x, pos.y,
->>>>>>> 152b8d91
+                GRLine( &m_canvas->GetClipBox(), DC, pos.x, pos.y,
                         xg * scale, yg * scale, width, Color );
                 break;
             }
@@ -1626,19 +1593,11 @@
             pos.y = (refy - WsItem->m_Posy) * scale;
 
         case WS_SEGMENT:
-<<<<<<< HEAD
             xg = pageSize.x -
                  GRID_REF_W - pageInfo.GetRightMarginMils() - WsItem->m_Endx;
             yg = pageSize.y -
                  GRID_REF_W - pageInfo.GetBottomMarginMils() - WsItem->m_Endy;
-            GRLine( &m_canvas->m_ClipBox, DC, pos.x, pos.y,
-=======
-            xg = Sheet->m_Size.x -
-                 GRID_REF_W - Sheet->m_RightMargin - WsItem->m_Endx;
-            yg = Sheet->m_Size.y -
-                 GRID_REF_W - Sheet->m_BottomMargin - WsItem->m_Endy;
             GRLine( m_canvas->GetClipBox(), DC, pos.x, pos.y,
->>>>>>> 152b8d91
                     xg * scale, yg * scale, width, Color );
             break;
         }
